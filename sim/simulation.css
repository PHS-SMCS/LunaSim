/* Imports */
@import url('https://fonts.googleapis.com/css2?family=Golos+Text:wght@300;400;500;600;700;800;900&family=Inter:wght@300;400;500;600;700&family=Lexend:wght@300;400;500;600;700&display=swap');


/* Universal Styling */
*, *:after, *:before {
  box-sizing: border-box;
}

:root {
  --simulation-font: 'Golos Text', sans-serif;
}


body {
  font-family: var(--simulation-font);
  margin: 0px;
  line-height: 1.5;
  min-height: 100vh;
  display: flex;
  flex-direction: row;
  align-items: flex-start;
  justify-content: flex-start;
  position: relative;
  background: linear-gradient(60deg, #4f6bb8 0%, #4fa5bd 100%);
}

input, button, select {
  font-family: var(--simulation-font);
}

* {
  scrollbar-width: none;
  -ms-overflow-style: none;
}

*::-webkit-scrollbar {
  display: none;
}

/* Animations */
@keyframes scale {
  0% {
    transform: scale(0);
  }
  100% {
    transform: scale(1);
  }
}

.fade-in {
  animation: fadeIn 0.3s ease-out forwards;
}

.fade-out {
  animation: fadeOut 0.3s ease-in forwards;
}

@keyframes fadeIn {
  from { opacity: 0;; }
  to { opacity: 1;; }
}

@keyframes fadeOut {
  from { opacity: 1;; }
  to { opacity: 0;; }
}

/* Top Action Bar */

#header {
  gap: 0.5vw;
}

/* LunaSim Logo */
#logoImage {
  position: absolute;
  top: calc(1vh + 3px);
  right: 1vw;
  height: 4vh;
  z-index: 500;
  cursor: pointer;
}

/* Project Name Input */
#model_name {
  position: absolute;
  top: 1vh;
  right: calc(1vw + 40px);
  height: 5vh;
  width: 25vw;
  padding: 0.5svh 1svw;
  font-size: 1rem;
  border-radius: 8px;
  background-color: rgba(38, 50, 83, 0.95);
  border: 1px solid #627bc0;
  color: white;
  z-index: 500;
}

/* Action Buttons Row */
.actions {
  position: absolute;
  top: 1vh;
  right: calc(1vw + 25vw + 40px + 0.5vw); /* logo + input + spacing */
  display: flex;
  gap: 0.5vw;
  z-index: 500;
}

/* Action Buttons Overall */
.actionButton {
  height: 5vh;
  padding: 0.5svh 1svw;
  font-size: 0.9rem;
  width: 6.7vw;
  border-radius: 8px;
  background-color: rgba(60, 84, 148, 0.5);
  border: none;
  color: white;
  cursor: pointer;
  transition: background-color 0.2s ease;
}

.actionButton:hover {
  background-color: rgba(60, 84, 148, 1);
}

.actionButton i {
  margin-right: 0.4em;
}

/* Run Button */
#runButton {
  background: rgba(45, 114, 82, 0.9);
}

#runButton:hover {
  background-color: rgba(26, 73, 51, 0.9);
}

/* Import Button */
#loadButton {
  background: rgba(59, 45, 114, 0.9);
}

#loadButton:hover {
  background: rgba(32, 24, 64, 0.9);
}

/* Export Button */
#expButton {
  background: rgba(59, 45, 114, 0.9);
}

#expButton:hover {
  background: rgba(32, 24, 64, 0.9);
}

/* Clear Button */
#clearButton {
  background: rgba(114, 45, 45, 0.9);
}

#clearButton:hover {
  background: rgba(59, 21, 21, 0.9);
}

/* Project Status */

#saveStatus {
  display: flex;
  flex-direction: column;
  justify-content: center;
  height: 5vh;
  font-size: 0.7rem;
  font-style: italic;
  color: white;
  text-align: right;
  padding-right: 0.5vw;
  line-height: 1.2;
  white-space: nowrap;
  margin: 0px;
}

@media (max-width: 900px) {
  #clearButton,
  #expButton,
  #loadButton,
  #logoImage,
  #saveStatus {
    display: none !important;
  }
}

/* Tab Bar (Model Viewer / Chart Viewer) */
.tabBar {
  position: absolute;
  top: calc(5vh - 1.5rem);
  left: -4px;
  display: flex;
  gap: 0rem;
  z-index: 0;
  height: 3rem;
  margin: 0;
}

/* Tab Button */
.tabButton {
  cursor: pointer;
  border: none;
  border-radius: 10px 10px 0 0;
  font-weight: 600;
  font-size: 1rem;
  transition: all 0.3s ease;
  color: white;
  background-color: rgba(60, 84, 148, 0.5);
  box-shadow: none;
  scale: 0.95;
  padding: 0.6rem 1.2rem;
  width: 10rem;
  flex-grow: 1;
  text-align: center;
}

.tabButton.active {
  background-color: rgba(60, 84, 148, 1); /* brighter, matching modelViewer bg */
  transform: scale(1.11);
  box-shadow: 0 4px 15px rgba(79, 107, 184, 0.7);
}

/* Model Viewer */
/* Model Viewer - Box*/
.modelViewer {
  position: absolute;
  top: calc(5vh + 1vw); 
  width: 100%;
  left: 0vw; 
  display: flex;
  gap: 1vw; 
  background: rgba(60, 84, 148, 1);
  padding: 1vw;
}

.modelViewer.hidden {
  display: none; 
}

/* Model Viewer - Toolbar */
.toolbar {
  position: relative;
  width: 72px;
}

.toolbar ul {
  list-style: none;
  margin: 0;
  padding: 0.75rem 0;
  height: calc(95vh - 3vw);
  width: 72px;
  background-color: rgba(38, 50, 83, 0.95);
  display: flex;
  flex-direction: column;
  border-radius: 10px;
  box-shadow: 0 10px 50px 0 rgba(5, 4, 62, 0.25);
  overflow: visible; /* Prevent overall overflow */
}

/* Universal Sidebar Styling (Applies to Toolbar and Chart Sidebar) */

li + li {
  margin-top: 0.2rem;
}

a {
  color: #FFF;
  text-decoration: none;
  display: flex;
  align-items: center;
  justify-content: center;
  width: 3rem;
  height: 3rem;
  border-radius: 8px;
  position: relative;
  transition: background-color 0.3s ease;
}

a:hover,
a:focus {
  background-color: #374875;
  outline: 0;
}

a:hover span,
a:focus span{
  transform: scale(1);
  opacity: 1;
}

a i {
  font-size: 1.375rem;
}

a span {
  position: absolute;
  background-color: #46598e;
  white-space: nowrap;
  padding: 0.5rem 1rem;
  border-radius: 6px;
  left: calc(100% + 1.25rem);
  transform-origin: center left;
  transform: scale(0);
  opacity: 0;
  transition: 0.15s ease;
  z-index: 502;
}

a span:before {
  content: "";
  display: block;
  width: 12px;
  height: 12px;
  position: absolute;
  background-color: #46598e;
  left: -5px;
  top: 50%;
  transform: translateY(-50%) rotate(45deg);
  border-radius: 3px;
  z-index: 501;
}

a.active {
  background-color: #46598e;
  outline: none;
}

/* Model Viewer - Canvas */
.modelCanvas {
  position: relative; 
  background-color: #ffffff;
  height: calc(95vh - 3vw);
  width: 58vw;
  border-radius: 10px;
  box-shadow: 0 10px 50px 0 rgba(5, 4, 62, 0.25);
  color: white;
  overflow: hidden;
  border: none;
  
}

.modelCanvas canvas {
  position: relative;  
  width: 100% !important; 
  height: 100% !important;
  border-radius: 10px; 
  display: block; 
  user-select: none;
  touch-action: none;
  z-index: 5;
  border: none;
}

#myDiagram {
  width: 100%;
  height: 100%;
  border: none;
  background-color: white;
  position: absolute;
  z-index:500;
  overflow: auto; 
  scrollbar-width: none; 
  -ms-overflow-style: none;
}

#myDiagram::-webkit-scrollbar {
  display: none; 
}

.center-btn {
  position: absolute;
  top: 10px;
  right: 10px;
  height: 40px;
  width: 40px;
  z-index: 900;
  background-color: rgba(38, 50, 83, 1);
  color: white;
  border: none;
  border-radius: 8px;
  padding: 8px 10px;
  font-size: 1rem;
  cursor: pointer;
  opacity: 0.5;
  transition: background-color 0.2s ease, opacity 0.3s ease;
}

.center-btn i {
  transition: color 0.3s ease;
}

.center-btn:hover {
  opacity: 1;
}

.center-btn:hover i {
  color: #627bc0;
}


/* Model Viewer - Equation Editor */
/* Equation Editor Box */
#eqEditor {
  background-color: rgba(38, 50, 83, 1);
  height: calc(95vh - 3vw);
  min-width: calc(100vw - 8.7vw - 58vw);
  flex: 1;
  border-radius: 10px;
  box-shadow: 0 10px 50px 0 rgba(5, 4, 62, 0.25);
  padding: 1rem;
  color: white;
}

/* Equation Editor Header */
.equation-editor-header {
  display: flex;
  justify-content: space-between;
  align-items: center;
  margin-bottom: 0.4rem;
}

.equation-editor-title {
  font-size: 1.25rem;
  margin: 0;
  font-weight: 600;
}

.equation-editor-zoom-icon {
  font-size: 1rem;
  cursor: pointer;
  color: #ffffff;
  transition: color 0.3s ease;
}

.equation-editor-zoom-icon:hover {
  color: #627bc0;
}

/* Equation Editor Table */
.equation-editor-table {
  width: 100%;
  border-collapse: collapse;
}

.eq-col-type { width: 18%; }
.eq-col-name { width: 22%; }
.eq-col-equation { width: 65%; }
.eq-col-toggle { width: 5%; }

.equation-editor-table td {
  text-align: center;
  vertical-align: middle;
  padding: 0.15rem;
}

.equation-editor-table th {
  text-align: center;
  vertical-align: middle;
  padding-bottom: 0.5rem;
  font-size: 1rem;
  background-color: rgba(38, 50, 83, 1);
}

/* Equation Editor Input Box */
.eqTableInputBox {
  width: 100%;
  padding: 0.5rem;
  background-color: #1d253d;
  border: 1px solid #627bc0;
  border-radius: 0.5rem;
  color: #ffffff;
  font-size: 1rem;
  font-size: 0.85rem;
}

.eqStockBox input {
  border: 1px solid #847640;
}

.eqVariableBox input {
  border: 1px solid #3b773d;
}

.eqFlowBox input {
  border: 1px solid #627bc0;
}

#eqTableDiv {
  max-height: calc(100% - 3.2rem);
  overflow-y: auto;
}

.equation-editor-table thead th {
  position: sticky;
  top: 0;
  background-color: rgba(38, 50, 83, 1);
  z-index: 2;
}

/* Checkboxes */
.nncheckbox, .yAxisCheckbox {
  width: 1.2rem;
  height: 1.2rem;
  accent-color: #627bc0;
  cursor: pointer;
  background-color: #2a3350;
  border: 1px solid #627bc0;
  border-radius: 6px;
  appearance: none;
  -webkit-appearance: none;
  outline: none;
  position: relative;
  transition: background-color 0.3s ease, border-color 0.3s ease, transform 0.2s ease;
}

.nncheckbox::after, .yAxisCheckbox::after {
  content: "";
  position: absolute;
  left: 0.35rem;
  top: 0.1rem;
  width: 0.25rem;
  height: 0.5rem;
  border: solid white;
  border-width: 0 0.15rem 0.15rem 0;
  transform: rotate(45deg);
  opacity: 0;
  transition: opacity 0.2s ease;
}

.nncheckbox:checked, .yAxisCheckbox:checked {
  background-color: #627bc0;
  border-color: #627bc0;
}

.nncheckbox:checked::after, .yAxisCheckbox:checked::after {
  opacity: 1;
}

.nncheckbox:hover, .yAxisCheckbox:hover {
  transform: scale(1.05);
  border-color: #8da5e6;
}

/* Chart Viewer */
/* Chart Viewer - Box */
.chartViewer {
  position: absolute;
  top: calc(5vh + 1vw); 
  left: 0vw; 
  width: 100%;
  display: flex;
  gap: 1vw; 
  background: rgba(60, 84, 148, 1);
  padding: 1vw;
}

.chartViewer.hidden {
  display: none;
}

/* Chart Viewer - Sidebar */
.chartSidebar {
  position: relative;
  width: 72px;
  overflow: visible;  /* Ensure tooltips can escape */
  z-index: 502;        /* On top of other elements */
}

.chartSidebar ul {
  list-style: none;
  margin: 0;
  padding: 0.75rem 0;
  height: calc(95vh - 3vw);
  width: 72px;
  background-color: rgba(38, 50, 83, 0.95);
  display: flex;
  flex-direction: column;
  border-radius: 10px;
  box-shadow: 0 10px 50px 0 rgba(5, 4, 62, 0.25);
  overflow: visible;  /* Allow tooltips to escape */
}

.chart-section {
  overflow-y: auto;
  overflow-x: hidden;
  position: relative;
  z-index: 1;      
  isolation: isolate;
  flex: 1;
  display: flex;
  flex-direction: column;
  gap: 0.5rem;
  padding: 0 0.75rem;
}

.tool-section {
  position: relative;
  flex: 1;
  display: flex;
  flex-direction: column;
  gap: 0.5rem;
  padding: 0 0.75rem 0.75rem 0.75rem;
}

.settings-section {
  display: flex;
  flex-direction: column;
  gap: 0.5rem;
  padding: 0 0.75rem 0.75rem 0.75rem;
  margin-top: 1rem;
  padding-top: 1.25rem;
  border-top: 1px solid #374875;
}

.variant-group {
  position: relative; /* Makes the popup position relative to this group */
}

.variant-popup {
  position: absolute;
  top: -10px; /* Aligns top of popup with the button */
  left: 100%; /* Places the popup to the right of the button */
  margin-left: 12px; /* Small gap if you want */
  flex-direction: column;
  background-color: #1d253d;
  border-radius: 8px;
  padding: 12px;
  gap: 0.5rem;
  z-index: 501;

  transform: scale(0);
  transform-origin: top left;
  opacity: 0;
  pointer-events: none;
  transition: transform 0.2s ease, opacity 0.2s ease;
}

.variant-popup.visible {
  transform: scale(1);
  opacity: 1;
  pointer-events: auto;
}

.variant-popup a {
  padding: 6px 10px;
  color: white;
  text-decoration: none;
}

.variant-popup a:hover {
  background-color: #46598e;
}

.variant-group > a {
  position: relative;
}

.variant-group > a::after {
  content: '';
  position: absolute;
  bottom: 0px;
  right: 0px;
  width: 0;
  height: 0;
  border-right: 7px solid currentColor;
  border-top: 7px solid transparent;
}




.graphTabsActive {
  background-color: #46598e !important;
  border-radius: 8px !important;
}


/* Chart Viewer - Canvas */
.chartCanvas {
  position: relative; 
  background-color: #ffffff;
  height: calc(95vh - 3vw);
  width: 100%;
  border-radius: 10px;
  box-shadow: 0 10px 50px 0 rgba(5, 4, 62, 0.25);
  padding: 1rem;
  color: black;
  overflow: auto;
}

#display {
  width: 100%;
  height: 100%;
}

/* Chart Viewer - Chart Editor */
.chartEditor {
  display: flex;
  flex-direction: column;
  justify-content: space-between; /* Keeps top and bottom at ends */
  background-color: rgba(38, 50, 83, 0.95);
  height: calc(95vh - 3vw);
  min-width: calc(100vw - 8.7vw - 58vw);
  flex: 1;
  border-radius: 10px;
  box-shadow: 0 10px 50px 0 rgba(5, 4, 62, 0.25);
  padding: 1rem;
  color: white;
}

.chart-title {
  font-size: 1.25rem;
  margin: 0;
  font-weight: 600;
  margin-bottom: 0.75rem;
}

.chartEditor-top,
.chartEditor-bottom {
  display: flex;
  flex-direction: column;
}

.chartEditor-middle {
  flex-grow: 1;
  margin-bottom: 1rem;
  overflow: hidden;
}

.chart-stats p {
  margin: 0.3svh 0;
  font-size: 0.95em;
  color: #ccc;
}

/* Add this class for horizontal lines */
.chartEditor hr {
  border: none;
  border-top: 1px solid #627bc0;
  margin: 1rem 0;
}

.chart-btn {
  display: block;
  padding: 0.75rem;
  background-color: #1d253d;
  border: 1px solid #627bc0;
  color: white;
  font-family: var(--simulation-font);
  font-size: 1rem;
  cursor: pointer;
  transition: background 0.3s ease-out;
  border-radius: 0.5rem;
}

.chart-btn + .chart-btn {
  margin-top: 0.5rem;
}

.chart-btn:hover {
  background-color: #627bc0;
}

.full-width {
  width: 100%;
}

/* Popups */
/* Overlay Effect */
#overlay {
  position: fixed;
  top: 0;
  left: 0;
  width: 100vw;    
  height: 100vh;      
  background-color: rgba(0, 0, 0, 0.85); 
  z-index: 999;
  opacity: 0;
  transition: opacity 0.3s ease;
  pointer-events: none;
}

#overlay.show {
  opacity: 1;
  pointer-events: auto;
}

/* Default Settings Popup CSS */

/* Header */
.settings-header {
  display: flex;
  justify-content: space-between;
  align-items: center;
  margin-bottom: 1rem;
}

.settings-header h2 {
  margin: 0;
  font-size: 1.5rem;
  color: #ffffff;
}

/* Close Button */
.close-btn {
  background: none;
  border: none;
  font-size: 1.5rem;
  color: #ffffff;
  cursor: pointer;
}

.close-btn:hover {
  color: #627bc0; 
}

/* Setting Group */
.setting-group {
  display: flex;
  justify-content: space-between;
  align-items: center;
  gap: 1.1rem;
  flex-wrap: wrap;
  color: #ffffff;
}

/* Setting Label */
.switch-label {
  display: flex;
  justify-content: space-between;
  align-items: center;
  width: 100%;
}

/* Setting Input Box */
.settings-input {
  width: 100%;
  padding: 0.5rem;
  background-color: #1d253d;
  border: 1px solid #627bc0;
  border-radius: 0.5rem;
  color: #ffffff;
  font-size: 1rem;
}

/* Setting Dropdown */
.settings-dropdown {
  width: 100%;
  padding: 0.5rem;
  background-color: #1d253d;
  border: 1px solid #627bc0;
  border-radius: 0.5rem;
  color: #ffffff;
  font-size: 1rem;
}

.settings-dropdown {
  appearance: none;
  -webkit-appearance: none;
  background-image: url("data:image/svg+xml;utf8,<svg fill='white' height='24' viewBox='0 0 24 24' width='24' xmlns='http://www.w3.org/2000/svg'><path d='M7 10l5 5 5-5z'/></svg>");
  background-repeat: no-repeat;
  background-position-x: calc(100% - 0.75rem);
  background-position-y: center;
  background-size: 1rem;
  padding-right: 2rem;
}

.settings-divider {
  border: none;
  border-top: 1px solid #627bc0;
  margin: 1.5rem 0;
}

.toggle-switch {
  position: relative;
  display: inline-block;
  width: 2.5rem;
  height: 1.4rem;
  margin: 0px;
}

/* Setting Toggle Switch */
.toggle-switch input {
  opacity: 0;
  width: 0;
  height: 0;
}

.slider {
  position: absolute;
  cursor: pointer;
  background-color: #1d253d;
  border-radius: 1rem;
  top: 0;
  left: 0;
  right: 0;
  bottom: 0;
  transition: 0.4s;
}

.slider:before {
  position: absolute;
  content: "";
  height: 1rem;
  width: 1rem;
  left: 0.2rem;
  bottom: 0.2rem;
  background-color: white;
  transition: 0.4s;
  border-radius: 50%;
}

.toggle-switch input:checked + .slider {
  background-color: #627bc0;
}

.toggle-switch input:checked + .slider:before {
  transform: translateX(1.1rem);
}

/* Error Validation For Popup */

.validation-message {
  color: #ff5555;
  font-style: italic;
  font-size: 0.85rem;
  margin: 0px;
  margin-top: 5px;
}

input.settings-input.invalid {
  border: 1px solid red !important;
}

input.settings-input.invalid:focus {
  border: 1px solid red !important;
}

.validation-message.hidden {
  display: none;
}

/* Settings Button */
.setting-button {
  margin-top: 1.1rem;
  width: 100%;
  padding: 0.5rem;
  background-color: #1d253d;
  border: 1px solid #627bc0;
  border-radius: 0.5rem;
  color: #ffffff;
  font-size: 1rem;
  transition: background 0.3s ease-out;
  cursor: pointer;
}

.setting-button:hover {
  background-color: #627bc0;
}

/* Settings Popup */
.settings-popup {
  position: fixed;
  top: 50%;
  left: 50%;
  transform: translate(-50%, -50%) scale(0.95);
  background-color: #283458;
  color: #ffffff;
  border-radius: 1rem;
  padding: 1.5rem;
  width: 90vw;
  max-width: 400px;
  z-index: 1001;
  box-shadow: 0 10px 50px 0 rgba(5, 4, 62, 0.25);
  display: flex;
  flex-direction: column;
  opacity: 0;
  transition: opacity 0.3s ease, transform 0.3s ease;
  pointer-events: none;
}

.settings-popup.show {
  opacity: 1;
  transform: translate(-50%, -50%) scale(1);
  pointer-events: auto;
}

.settings-popup.hidden,
#overlay.hidden {
  display: none;
}

/* Theme Popup */
.theme-popup {
  position: fixed;
  top: 50%;
  left: 50%;
  transform: translate(-50%, -50%) scale(0.95);
  background-color: #283458;
  color: #ffffff;
  border-radius: 1rem;
  padding: 1.5rem;
  width: 90vw;
  max-width: 400px;
  z-index: 1001;
  box-shadow: 0 10px 50px 0 rgba(5, 4, 62, 0.25);
  display: flex;
  flex-direction: column;
  opacity: 0;
  transition: opacity 0.3s ease, transform 0.3s ease;
  pointer-events: none;
}

.theme-popup.show {
  opacity: 1;
  transform: translate(-50%, -50%) scale(1);
  pointer-events: auto;
}

.theme-popup.hidden,
#overlay.hidden {
  display: none;
}

/* Chart Creator Popup */
.charts-popup {
  position: fixed;
  top: 50%;
  left: 50%;
  transform: translate(-50%, -50%) scale(0.95);
  background-color: #283458;
  color: #ffffff;
  border-radius: 1rem;
  padding: 1.5rem;
  width: 90vw;
  max-width: 425px;
  max-height: 85vh;
  overflow-y: auto;
  z-index: 1003;
  box-shadow: 0 10px 50px rgba(5, 4, 62, 0.25);
  display: flex;
  flex-direction: column;
  opacity: 0;
  transition: opacity 0.3s ease, transform 0.3s ease;
  pointer-events: none;
}

.charts-popup.show {
  opacity: 1;
  transform: translate(-50%, -50%) scale(1);
  pointer-events: auto;
}

.charts-popup.hidden {
  display: none;
}

/* Export Popup */
.export-popup {
  position: fixed;
  top: 50%;
  left: 50%;
  transform: translate(-50%, -50%) scale(0.95);
  background-color: #283458;
  color: #ffffff;
  border-radius: 1rem;
  padding: 1.5rem;
  width: 90vw;
  max-width: 400px;
  z-index: 1001;
  box-shadow: 0 10px 50px 0 rgba(5, 4, 62, 0.25);
  display: flex;
  flex-direction: column;
  opacity: 0;
  transition: opacity 0.3s ease, transform 0.3s ease;
  pointer-events: none;
}

.export-popup.show {
  opacity: 1;
  transform: translate(-50%, -50%) scale(1);
  pointer-events: auto;
}

.export-popup.hidden {
  display: none;
}

/* Simulation Error Popup */
#simErrorPopup {
  position: fixed;
  top: 50%;
  left: 50%;
  transform: translate(-50%, -50%) scale(0.95);
  background: rgba(114, 45, 45, 1);
  border: 1px solid rgb(65, 27, 27);
  color: #ffffff;
  border-radius: 1rem;
  padding: 1.5rem;
  width: 90vw;
  max-width: 400px;
  z-index: 1001;
  box-shadow: 0 10px 50px 0 rgba(5, 4, 62, 0.25);
  display: flex;
  flex-direction: column;
  opacity: 0;
  transition: opacity 0.3s ease, transform 0.3s ease;
  pointer-events: none;
}

#simErrorPopup.show {
  opacity: 1;
  transform: translate(-50%, -50%) scale(1);
  pointer-events: auto;
}

#simErrorPopup.hidden {
  display: none;
}

#simErrorPopupTitle, #simErrorPopupDesc {
  color: white;
}

#simErrorPopupCancel:hover {
  background: rgb(52, 20, 20);
  border: 1px solid rgb(52, 20, 20);
}

#simErrorPopupCancel {
  background: rgb(80, 34, 34);
  border: 1px solid rgb(80, 34, 34);
}

/* Equation Editor Overlay */
.equation-editor-overlay {
  position: fixed;
  top: 0;
  left: 0;
  width: 100vw;
  height: 100vh;
  background-color: rgba(0, 0, 0, 0.85); 
  display: none;
  z-index: 995;
  transition: opacity 0.3s ease;
}

/* Equation Editor Popup */
.equation-editor-popup {
  position: fixed;
  top: 50%;
  left: 50%;
  transform: translate(-50%, -50%) scale(1);
  background-color: rgba(38, 50, 83, 1);
  padding: 1rem;
  border-radius: 10px;
  box-shadow: 0 10px 50px rgba(0, 0, 0, 0.3);
  z-index: 2000;
  display: none;
  width: 95vw;
  max-height: 90vh;
  opacity: 0;
  transition: opacity 0.3s ease, transform 0.3s ease;
  pointer-events: auto;
  overflow: auto;
  
}

.equation-editor-popup.show {
  opacity: 1;
  transform: translate(-50%, -50%) scale(1);
}

.equation-editor-popup-header {
  position: sticky;
  display: flex;
  justify-content: space-between;
  align-items: center;
  margin-bottom: 0.4rem;
}

#equationEditorPopupContent {
  overflow-y: auto;
}

.close-icon {
  font-size: 1.3rem;
  color: #ffffff;
  cursor: pointer;
  transition: color 0.3s ease;
}

.close-icon:hover {
  color: #627bc0;
}

.equation-editor-popup, 
.equation-editor-popup * {
  color: white;
}

#popForm {
  display: flex;
  flex-direction: column;
  gap: 1.5rem;
  width: 100%;
}

#tabConfig {
  display: flex;
  flex-direction: column;
  gap: 1.5rem;
  font-size: 1rem;
}

#tabConfig p {
  margin: 0;
  font-weight: 600;
}

#tabConfig input[type="radio"] {
  margin-right: 0.5rem;
}

#tabConfig label {
  margin-right: 1.5rem;
}

#xAxis {
  width: 100%;
  padding: 0.5rem;
  background-color: #1d253d;
  border: 1px solid #627bc0;
  border-radius: 0.5rem;
  color: #ffffff;
  font-size: 1rem;
  appearance: none;
  background-image: url("data:image/svg+xml;utf8,<svg fill='white' height='24' viewBox='0 0 24 24' width='24' xmlns='http://www.w3.org/2000/svg'><path d='M7 10l5 5 5-5z'/></svg>");
  background-repeat: no-repeat;
  background-position-x: calc(100% - 0.75rem);
  background-position-y: center;
  background-size: 1rem;
  padding-right: 2rem;
}

#yAxis {
  width: 100%;
  background-color: transparent;
  border-collapse: collapse;
  color: white;
  font-size: 1rem;
}

#submitModel {
  width: 100%;
  padding: 0.6rem;
  background-color: #1d253d;
  border: 1px solid #627bc0;
  border-radius: 0.5rem;
  color: #ffffff;
  font-size: 1rem;
  cursor: pointer;
  transition: background 0.3s ease-out;
}

#submitModel:hover {
  background-color: #627bc0;
}

#datatable {
  height: calc(100% - 2px);
  width: 100%;
}

.weirdStuff {
  display: none;
}

/* Ghosting */

.ghost {
  position: absolute;
  top: 0;
  left: 0;
  color: gray;
  pointer-events: none;
  white-space: pre;
  font-size: inherit;
  font-family: inherit;
  width: 100%;
  z-index: 1;
  transform: translateX(0.1975em);
  padding-top: 0.175em;
  box-sizing: border-box;

}

/* Math Autocomplete */

.autocomplete-wrapper {
  position: relative;
  width: 100%;
  z-index: 1010;
}

.math-autocomplete {
  position: relative;
  background: transparent;
  color: black;
  font-size: inherit;
  font-family: inherit;
  width: 100%;
  z-index: 2000;
}

.autocomplete-list {
  background-color: #1d253d;
  border: 1px solid #627bc0;
  color: white;
  border-radius: 8px;
  z-index: 2000;
  max-height: 250px;
  overflow-y: auto;
  font-size: 14px;
  box-shadow: 2px 2px 6px rgba(0,0,0,0.2);
}

.autocomplete-item {
  padding: 6px 12px;
  cursor: pointer;
  border-bottom: 1px solid #283251;
}

.autocomplete-item:last-child {
  border-bottom: none;
}

.autocomplete-item.selected,
.autocomplete-item:hover {
  background-color: #283251;
  font-weight: bold;
}

/* Stupid Stuff That Won't Make the Sim Run */

.model-zoom-icon {
  position: absolute;
  top: 1rem;
  right: 1rem;
  font-size: 1.2rem;
  color: rgb(255, 255, 255);
  background-color: rgba(38, 50, 83, 0.95);
  padding: 0.5rem;
  border-radius: 0.5rem;
  cursor: pointer;
  z-index: 990;
  transition: background-color 0.3s ease;
}

.model-zoom-icon:hover {
  background-color: #46598e;
}

.popup-overlay {
  position: fixed;
  top: 0;
  left: 0;
  width: 100vw;
  height: 100vh;
  background-color: rgba(10, 10, 30, 0.95);
  display: flex;
  align-items: center;
  justify-content: center;
  z-index: 1000;
}

.popup-content {
  display: flex;
  width: 95vw;
  height: 95vh;
  background-color: #1c2541;
  border-radius: 10px;
  overflow: hidden;
  padding: 1rem;
}

.close-popup {
  position: absolute;
  top: 1rem;
  right: 1rem;
  font-size: 1.5rem;
  color: white;
  cursor: pointer;
}

.graphTabs {
  position: relative;
}

.graphTabs::after {
  content: attr(data-tooltip);
  position: absolute;
  top: 120%;
  left: 50%;
  transform: translateX(-50%);
  background-color: #46598e;
  color: #fff;
  padding: 4px 8px;
  font-size: 0.75rem;
  border-radius: 8px;
  white-space: nowrap;
  pointer-events: none;
  opacity: 0;
  transition: opacity 0.2s ease;
  z-index: 10;
  max-width: 68px; /* adjust to suit your layout */
  overflow: hidden;
  text-overflow: ellipsis;
}

.graphTabs:hover::after {
  opacity: 1;
}

<<<<<<< HEAD
#customConfirmPopup {
  position: fixed;
  top: 50%;
  left: 50%;
  transform: translate(-50%, -50%) scale(0.95);
  background: rgba(60, 84, 148, 1);
  border: 1px solid #283458;
  color: #ffffff;
  border-radius: 1rem;
  padding: 1.5rem;
  width: 90vw;
  max-width: 400px;
  z-index: 1001;
  box-shadow: 0 10px 50px rgba(5, 4, 62, 0.25);
  display: flex;
  flex-direction: column;
  opacity: 1;
  transition: opacity 0.3s ease, transform 0.3s ease;
  cursor: default;
}

.button-row {
  display: flex;
  justify-content: space-between;
  gap: 1rem;
  margin-top: 1rem;
}

.setting-button.primary {
  background-color: #2d7252;
  border: 1px solid #2d7252;
}

.setting-button.secondary {
  background-color: #4a4a4a;
  border: 1px solid #4a4a4a;
}

.setting-button.primary:hover {
  background-color: #1a4933;
}

.setting-button.secondary:hover {
  background-color: #2a2a2a;
}

.hidden {
  display: none !important;
=======
/* New Stuff */

.tool-dropdown {
  position: absolute;
  top: 3.7rem; /* adjust to position below the button */
  left: 3.75rem;
  display: flex;
  flex-direction: column;
  background-color: #627bc0;
  border-radius: 8px;
  padding: 0.75rem;
  box-shadow: 0 5px 15px rgba(0, 0, 0, 0.3);
  z-index: 999;
}

.tool-dropdown.hidden {
  display: none;
}

.dropdown-tool + .dropdown-tool {
  margin-top: 0.5rem;
>>>>>>> 7c1c3e18
}<|MERGE_RESOLUTION|>--- conflicted
+++ resolved
@@ -1431,7 +1431,6 @@
   opacity: 1;
 }
 
-<<<<<<< HEAD
 #customConfirmPopup {
   position: fixed;
   top: 50%;
@@ -1480,7 +1479,7 @@
 
 .hidden {
   display: none !important;
-=======
+}
 /* New Stuff */
 
 .tool-dropdown {
@@ -1502,5 +1501,4 @@
 
 .dropdown-tool + .dropdown-tool {
   margin-top: 0.5rem;
->>>>>>> 7c1c3e18
 }