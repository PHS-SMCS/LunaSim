<!DOCTYPE html>
<!---
  Authors: Sienna Simms, Karthik S. Vedula, Aditya Patil, William J. Park
-->

<html lang="en">
<head>
  <title>LunaSim</title>
  <meta id="vp" name="viewport" content="width=device-width">
  <meta name="description" content="Design and run powerful simulations, all in the browser with LunaSim.">
  <script>
    // set the viewport width to no less than minimum
    window.onload = function () {
      if (screen.width < 600) {
        var mvp = document.getElementById('vp');
        mvp.setAttribute('content', 'minimum-scale=1,width=600');
      }
    }
  </script>
  <!-- style sheets -->
  <link rel="stylesheet" href="simulation2.css" id="lightThemeCSS base-style">
  <link rel="stylesheet" href="" id="theme-style">
  <link rel="stylesheet" href="https://fonts.googleapis.com/icon?family=Material+Icons">
  <link rel="icon" href="../img/lunaLogo.svg">
  <link rel="stylesheet" href="https://cdnjs.cloudflare.com/ajax/libs/font-awesome/4.7.0/css/font-awesome.min.css">


  <link rel="stylesheet" href="https://site-assets.fontawesome.com/releases/v6.7.2/css/all.css">
</head>
<body>
  <script src="https://unpkg.com/gojs@2.3.3/release/go.js"></script>
  <script src="https://code.jquery.com/jquery-1.11.0.min.js"></script>
  <div id="allSampleContent" class="p-4 w-full">
    <script src="https://unpkg.com/gojs@2.3.3/extensions/Figures.js"></script>
    <script src="https://unpkg.com/gojs@2.3.3/extensions/NodeLabelDraggingTool.js"></script>
  <link href="https://unpkg.com/tabulator-tables/dist/css/tabulator.min.css" rel="stylesheet">
  <script type="text/javascript" src="https://unpkg.com/tabulator-tables/dist/js/tabulator.min.js"></script>
  <!-- Override CSS w/ Dark Mode Theme -->
  <link rel="stylesheet" href="simulation_dark.css" disabled="disabled" id="darkThemeCSS">
  
  <script src="https://cdn.jsdelivr.net/npm/apexcharts"></script>
    <script id="code" type="module" src="editor.js"></script>
    <script id="code2" type="module" src="translator.js"></script>
    <script id="code3" type="module" src="engine.js"></script>
    <script id="code4" type="module" src="tabsManagement2.js"></script>
    
    <div id="sample">
      <div id ="header">
        <div class="actions">
          <p id="saveStatus">Last Cloud Save: -<br>Last Export: -</p>
          <button class="actionButton" id="runButton"><i class="fa-regular fa-play"></i> Run</button>
          <input type="file" id="load-actual-button" accept=".luna, .txt" hidden/>
          <button class="actionButton" id="loadButton"><i class="fa-regular fa-file-import"></i> Load</button>
          <button class="actionButton" id="expButton" onclick="openSettings(event, 'exportPopup')"><i class="fa-regular fa-file-export"></i> Save</button>
          <button class="actionButton" id="clearButton"><i class="fa-regular fa-trash"></i> Clear</button>
        </div>

        <input type="text" id="model_name" name="model_name" placeholder="Model Name" value="New Project">

        <img id="logoImage" src="../img/lunaLogo.svg" alt="LunaSim Logo" />
      </div>
      

      <div class="tabBar">
          <button class="tabButton" id="modelBtn">Model View</button>
          <button class="tabButton" id="chartBtn">Charts/Tables</button>
      </div>
      <div class="modelViewer">
        <!-- Tool Bar -->
        <div class="toolbar">
          <ul>
            <div class="tool-section">
              <li><a href="#" id="pointer_button" class="pointer_selected tool"><i class="fa-regular fa-arrow-pointer"></i><span>Pointer [P]</span></a></li>
              <li><a href="#" id="stock_button" class="node_normal tool"><i class="fa-regular fa-rectangle"></i><span>Stock [S]</span></a></li>
              <li><a href="#" id="cloud_button" class="node_normal tool"><i class="fa-regular fa-cloud"></i><span>Cloud [C]</span></a></li>
              <li><a href="#" id="variable_button" class="node_normal tool"><i class="fa-regular fa-circle"></i><span>Variable [V]</span></a></li>
              <li><a href="#" id="flow_button" class="link_normal tool"><i class="fa-regular fa-arrows-left-right"></i><span>Flow [F]</span></a></li>
              <li><a href="#" id="influence_button" class="link_normal tool"><i class="fa-regular fa-repeat"></i><span>Influence [I]</span></a></li>
            </div>

            <div class="settings-section">
              <li><a href="#" onclick="openSettings(event, 'themePopup')" class="no-active"><i class="fa-regular fa-paint-roller"></i><span>Theme</span></a></li>
              <li><a href="../UserDocs.html" class="no-active"><i class="fa-regular fa-question"></i><span>Help</span></a></li>
              <li><a href="#" onclick="openSettings(event, 'settingsPopup')" class="no-active"><i class="fa-regular fa-gear"></i><span>Settings</span></a></li>
            </div>
          </ul>
        </div>



        <div class="modelCanvas" id="modalView">
          <div id="myDiagram">
            <canvas width="100%" height="100%">
              This text is displayed if your browser does not support the Canvas HTML element.
            </canvas>
          </div>

          <button id="centerModelBtn" class="center-btn" title="Center Model">
            <i class="fa-solid fa-compress"></i>
          </button>
        </div>


        <div id="eqEditor">
          <div class="equation-editor-header">
            <p class="equation-editor-title">Equation Editor</p>
            <i class="fa-solid fa-up-right-and-down-left-from-center equation-editor-zoom-icon" onclick="openEquationEditorPopup()"></i>
          </div>
          <div id = "eqTableDiv">
            <table class="equation-editor-table" id="eqTable">
              <thead>
                <tr>
                  <th class="eq-col-type">Type</th>
                  <th class="eq-col-name">Name</th>
                  <th class="eq-col-equation">Equation</th>
                  <th class="eq-col-checkbox">NN/Uni</th>
                </tr>
              </thead>
              <tbody id="eqTableBody">
              </tbody>
            </table>
          </div>
        </div>
      </div>

      <div class="chartViewer">
        <!-- Chart Sidebar -->
        <div class="chartSidebar">
          <ul>
            <!-- Chart Area Scrollable -->
            <div class="chart-section" id="tabsList">
            </div>

            <!-- Settings Area Fixed -->
            <div class="settings-section">
              <li><a href="#" onclick="openSettings(event, 'themePopup')" class="no-active"><i class="fa-regular fa-paint-roller"></i><span>Theme</span></a></li>
              <li><a href="../UserDocs.html" class="no-active"><i class="fa-regular fa-question"></i><span>Help</span></a></li>
              <li><a href="#" onclick="openSettings(event, 'settingsPopup')" class="no-active"><i class="fa-regular fa-gear"></i><span>Settings</span></a></li>
            </div>
          </ul>
        </div>



        <div class="chartCanvas">
          <div id="display">
            <div id="chart" style="width: 100%;"></div>
            <div id = "datatable">
            </div>
          </div>
        </div>
        


        <div class="chartEditor">
          <p class="chart-title">Chart Editor</p>
          <!-- Top Section -->
          <div class="chartEditor-top">
            <button class="chart-btn full-width"  id="addTab" onclick="openSettings(event, 'chartsPopup')">Create New Chart</button>
            <hr>
          </div>

          <!-- Middle Section (empty for now) -->
          <div class="chartEditor-middle">
            <!-- Reserved for dynamic content -->
          </div>

          <!-- Bottom Section -->
          <div class="chartEditor-bottom">
            <hr>
            <button class="chart-btn full-width">Download Graph</button>
            <button class="chart-btn full-width">Delete Graph</button>
          </div>
        </div>

      </div>

      <div id="overlay" class="overlay hidden"></div>

      <!-- ================== Settings Popup ================== -->
      <div id="settingsPopup" class="settings-popup hidden">
        <div class="settings-header">
          <h2>Simulation Settings</h2>
          <button class="close-btn" onclick="closeSettings('settingsPopup')"><i class="fa-regular fa-xmark"></i></button>
        </div>
        <div class="setting-group">

          <label for="startTime">Start Time</label>
          <input type="text" id="startTime" class="settings-input" placeholder="Enter start time..." value="0" style="width: 70%;">

          <label for="endTime">End Time</label>
          <input type="text" id="endTime" class="settings-input" placeholder="Enter end time..." value="10" style="width: 70%;">

          <label for="dt">dt (Time Increment)</label>
          <input type="text" id="dt" class="settings-input" placeholder="Enter dt..." value="0.1" style="width: 50%;">

          <label for="integrationMethod">Integration Method</label>
          <select id="integrationMethod" class="settings-dropdown" style="width: 50%;">
            <option value="rk4">Runge-Kutta 4</option>
            <option value="euler">Euler</option>
          </select>

          <label class="switch-label">
          <span>Enable High Step Count Simulations</span>
            <label class="toggle-switch">
              <input type="checkbox" id="simParamHighStepCount">
              <span class="slider"></span>
            </label>
          </label>
        </div>
        
        <button class="setting-button" onclick="closeSettings('settingsPopup')">Apply Settings</button>
        <p id="validationMessage" class="validation-message hidden">* Please don't leave boxes empty</p>
      </div>

      <!-- ================== Theme Popup ================== -->
      <div id="themePopup" class="theme-popup hidden">
        <div class="settings-header">
          <h2>Theme Settings</h2>
          <button class="close-btn" onclick="closeSettings('themePopup')"><i class="fa-regular fa-xmark"></i></button>
        </div>
        <div class="setting-group">
          <label for="themeSelect">Theme</label>
          <select id="themeSelect" class="settings-dropdown" style="width: 80%;">
            <option selected value="normal">Normal</option>
            <option value="classic">Classic</option>
            <option value="dark">Dark</option>
          </select>
          <label for="fontSelect">Font</label>
          <select id="fontSelect" class="settings-dropdown" style="width: 80%;">
            <option>Arial</option>
            <option>Helvetica</option>
            <option>Verdana</option>
            <option>Trebuchet MS</option>
            <option>Times New Roman</option>
            <option>Inter</option>
            <option>Lexend</option>
            <option>Golos Text</option>
          </select>
        </div>

        <button class="setting-button" onclick="closeSettings('themePopup')">Apply Settings</button>
      </div>

      <!-- ================== Charts Popup ================== -->
      <div id="chartsPopup" class="charts-popup hidden">
        <div class="settings-header">
          <h2>Edit Chart/Table</h2>
          <button class="close-btn" onclick="closeSettings('chartsPopup')"><i class="fa-regular fa-xmark"></i></button>
        </div>
        <div id="popForm">
        <form id="tabConfig" name = "tabConfig" onsubmit="return false"> <!-- Will not refresh page -->
          <div>
            <p>Table or chart:</p>
            <input type="radio" id="table" name="model_type" value="table" required>
            <label for="table">Table</label><br>
            <input type="radio" id="chart" name="model_type" value="chart" required>
            <label for="chart">Chart</label>
          </div>
          <div>
            <p>X-Axis:</p>
            <select name="xAxis" id="xAxis" style="font-size: inherit;" required>
              <!-- Options initialized dynamically -->
            </select>
          </div>
          <div >
            <p>Y-Axis:</p>
            <table id="yAxis">
              <!-- Multiple checkboxes initialized dynamically -->
            </table>
          </div>
          <button id="submitModel" onclick="closeSettings('chartsPopup')">Create New Tab</button>
        </form>
      </div>
      </div>


      <!-- ================== Export Popup ================== -->
      <div id="exportPopup" class="export-popup hidden">
        <div class="settings-header">
          <h2>Export Settings</h2>
          <button class="close-btn" onclick="closeSettings('exportPopup')"><i class="fa-regular fa-xmark"></i></button>
        </div>

        <div class="setting-group">
          <label for="fileSelect">File Type</label>
          <select id="fileSelect" class="settings-dropdown" style="width: 72%;">
            <option selected>.luna</option>
            <option>.png</option>
            <option>.jpg</option>
            <option>.tiff</option>
          </select>
        </div>

        <div id="imageSettingsSection" style="display: none;">
          <hr class="settings-divider">
          <div class="setting-group">    
            <label for="imageMargin" class="dotted-underline">Image Margin</label>
            <input type="text" id="imageMargin" class="px-visual-input settings-input" placeholder="Enter margin..." value="15" style="width: 65%;">
          </div>
          <button id="downloadImageButton" class="setting-button" onclick="closeSettings('exportPopup')">Download Image</button>
        </div>

        <button id="exportButton" class="setting-button" onclick="closeSettings('exportPopup')">Download File</button>
      </div>

      <!-- ================== Simulation Error Popup ================== -->
      <div id="simErrorPopup" class="sims-popup hidden">
        <div class="settings-header">
          <h2 id="simErrorPopupTitle">Simulation Error!</h2>
          <button class="close-btn" onclick="closeSettings('simErrorPopup')"><i class="fa-regular fa-xmark"></i></button>
        </div>
        <div class="setting-group">
          <p id="simErrorPopupDesc">This is the default popup. This should only appear during the debug process.</p>
        </div>
        <button id="simErrorPopupCancel" class="setting-button" onclick="closeSettings('simErrorPopup')">Dismiss</button>
      </div>


      

      <!-- ================== Equation Editor Popup ================== -->
      <div id="equationEditorOverlay" class="equation-editor-overlay" onclick="closePopup()"></div>
      <div id="equationEditorPopup" class="equation-editor-popup">
        <div class="equation-editor-popup-content">
          <div class="equation-editor-popup-header">
            <p class="equation-editor-title">Equation Editor</p>
            <i class="fa-regular fa-xmark close-icon" onclick="closePopup()"></i>
          </div>
          <div id="equationEditorPopupContent"></div>
        </div>
      </div>

      <!-- Weird Stuff To Deal With Later -->
      <div class="weirdStuff">
        <div id="simErrorPopupDismiss"></div>
        <div id="popupNotif">
          <p id="popupNotifText"></p>
          <button id="popupNotifClose"><b></b></button>
        </div>
        <div id="switchThemeButton"></div>
        <div id="closeNewTabPopup"></div>
        
        <button class="tablinks" id="defaultOpen">Model View</button>
        <button class="tablinks" id="secondaryOpen">Charts/Tables</button>
        <div id ="tabName"></div>
        <div id="nav">
        <div class="webTabs">
        </div>
        </div>
        <div class="tabContent" id="chartsTables">
        <div id="tabManager">
        </div>
        <div id="grayEffectDiv"></div>
      </div>
      </div>
      </div>

      </div>
    </div>
<script>
  // ================== Opening the settings popup ==================
  const popup = document.getElementById("settingsPopup");
  const overlay = document.getElementById("overlay");

  // Function to open the popup with transition
  function openSettings(event, popupWindow) {
    const popup = document.getElementById(popupWindow);
    event.preventDefault();
    popup.classList.remove("hidden");
    overlay.classList.remove("hidden");

    // Trigger transition on next frame
    requestAnimationFrame(() => {
      popup.classList.add("show");
      overlay.classList.add("show");
    });
  }

  // Function to close the popup with transition
  function closeSettings(popupWindow) {
    if (popupWindow === "settingsPopup" && !validateAllInputs()) return;

    const popup = document.getElementById(popupWindow);
    popup.classList.remove("show");
    overlay.classList.remove("show");

    // After transition ends, hide elements
    setTimeout(() => {
      popup.classList.add("hidden");
      overlay.classList.add("hidden");
    }, 300); // duration matches CSS transition
  } //chartsPopup

  // Open popup on button click

  // Close popup when clicking on overlay
  overlay.addEventListener("click", () => {
    // Only close settingsPopup if inputs are valid
    if(!validateAllInputs()) {
      return;
    }

    closeSettings("settingsPopup");
    closeSettings("chartsPopup");
    closeSettings("exportPopup");
    closeSettings("simErrorPopup");
    closeSettings("themePopup");
  });


  document.addEventListener("keydown", (e) => {
    if (e.key === "Escape" && !popup.classList.contains("hidden")) {
      closeSettings();
    }
  });

  // ================== Switching between tabs ==================
  document.addEventListener("DOMContentLoaded", () => {
    const modelViewer = document.querySelector('.modelViewer');
    const chartViewer = document.querySelector('.chartViewer');
    const modelBtn = document.getElementById('modelBtn');
    const chartBtn = document.getElementById('chartBtn');

<<<<<<< HEAD
=======
    chartBtn.addEventListener('click', function (event) {
      activateChartView_button(event);
    });

>>>>>>> 29179918
    // Initial state: show modelViewer, hide chartViewer, modelBtn active
    modelViewer.classList.remove('hidden');
    chartViewer.classList.add('hidden');
    modelBtn.classList.add('active');

    function showViewer(viewerToShow, viewerToHide) {
      viewerToHide.classList.add('fade-out');
      viewerToShow.classList.remove('hidden');
      viewerToShow.classList.add('fade-in');

      setTimeout(() => {
        viewerToHide.classList.add('hidden');
        viewerToHide.classList.remove('fade-out');
        viewerToShow.classList.remove('fade-in');
      }, 300); // match the CSS transition duration
    }

    function activateModelView() {
      if (modelViewer.classList.contains('hidden')) {
        showViewer(modelViewer, chartViewer);
        modelBtn.classList.add('active');
        chartBtn.classList.remove('active');
      }
    }

<<<<<<< HEAD
    function activateChartView() {
=======
    function activateChartView_tab(event) {
      if (!window.simulationHasRunSuccessfully_tab) {
        document.getElementById("simErrorPopupDesc").innerHTML =
                "The model has not been successfully run yet. Please run the simulation to access Charts and Tables.";
        openSettings(event, 'simErrorPopup');
        return;
      }


>>>>>>> 29179918
      if (chartViewer.classList.contains('hidden')) {
        showViewer(chartViewer, modelViewer);
        chartBtn.classList.add('active');
        modelBtn.classList.remove('active');
      }
    }
    function activateChartView_button(event) {
      if (!window.simulationHasRunSuccessfully_button) {
        document.getElementById("simErrorPopupDesc").innerHTML =
                "The model has not been successfully run yet. Please run the simulation to access Charts and Tables.";
        openSettings(event, 'simErrorPopup');
        return;
      }


<<<<<<< HEAD
=======
      if (chartViewer.classList.contains('hidden')) {
        showViewer(chartViewer, modelViewer);
        chartBtn.classList.add('active');
        modelBtn.classList.remove('active');
      }
    }

>>>>>>> 29179918
    modelBtn.addEventListener('click', (e) => {
      e.preventDefault();
      activateModelView();
    });

    chartBtn.addEventListener('click', (e) => {
      e.preventDefault();
      activateChartView_tab();
    });
  });

  // ================== Tooltips ==================
  document.addEventListener('DOMContentLoaded', () => {
    // Select all toolbar and chartSidebar buttons except those with 'no-active' class
    const buttons = document.querySelectorAll('.toolbar a:not(.no-active), .chartSidebar a:not(.no-active)');

    buttons.forEach(button => {
      // Click toggles active mode
      button.addEventListener('click', (e) => {
        e.preventDefault(); // prevent link default behavior on mode buttons
        // Remove active class from all buttons
        buttons.forEach(btn => btn.classList.remove('active'));
        // Add active class to clicked button
        button.classList.add('active');

        // Hide tooltip immediately on click
        const tooltip = button.querySelector('span');
        if (tooltip) {
          tooltip.style.transform = 'scale(0)';
          tooltip.style.opacity = '0';
        }
      });

      // Show tooltip on hover only if NOT active
      button.addEventListener('mouseenter', () => {
        if (!button.classList.contains('active')) {
          const tooltip = button.querySelector('span');
          if (tooltip) {
            tooltip.style.transform = 'scale(1)';
            tooltip.style.opacity = '1';
          }
        }
      });

      // Hide tooltip on mouse leave only if NOT active
      button.addEventListener('mouseleave', () => {
        if (!button.classList.contains('active')) {
          const tooltip = button.querySelector('span');
          if (tooltip) {
            tooltip.style.transform = 'scale(0)';
            tooltip.style.opacity = '0';
          }
        }
      });
    });

    // Help/settings buttons with 'no-active' class behave normally (no JS needed)
  });

  // ================== Opening the equation editor popup screen ==================
  function openEquationEditorPopup() {
    const table = document.querySelector(".equation-editor-table");
    const popup = document.getElementById("equationEditorPopup");
    const overlay = document.getElementById("equationEditorOverlay");
    const popupContent = document.getElementById("equationEditorPopupContent");

    popupContent.innerHTML = "";
    popupContent.appendChild(table.cloneNode(true));

    popup.classList.remove("fade-out");
    overlay.classList.remove("fade-out");

    popup.style.display = "block";
    overlay.style.display = "block";

    popup.classList.add("fade-in");
    overlay.classList.add("fade-in");
  }

  function closePopup() {
    // Sync before starting to close
    syncEquationEditors();

    const popup = document.getElementById("equationEditorPopup");
    const overlay = document.getElementById("equationEditorOverlay");

    popup.classList.remove("fade-in");
    overlay.classList.remove("fade-in");

    popup.classList.add("fade-out");
    overlay.classList.add("fade-out");

    setTimeout(() => {
      popup.style.display = "none";
      overlay.style.display = "none";
      popup.classList.remove("fade-out");
      overlay.classList.remove("fade-out");
    }, 300);
  }

  function syncEquationEditors() {
    const popupRows = document.querySelectorAll('#equationEditorPopupContent tbody tr');
    const mainRows = document.querySelectorAll('.equation-editor-table tbody tr');

    popupRows.forEach((popupRow, index) => {
      const popupInputs = popupRow.querySelectorAll('input');
      const mainInputs = mainRows[index].querySelectorAll('input');

      popupInputs.forEach((popupInput, i) => {
        if (popupInput.type === 'checkbox') {
          mainInputs[i].checked = popupInput.checked;
        } else {
          mainInputs[i].value = popupInput.value;
        }
      });
    });
  }
  // ================== When you click on image it goes to home page ==================
  document.getElementById('logoImage').addEventListener('click', function () {
    window.location.href = '../landing/homePage1.html';
  });
</script>
<script>
document.addEventListener("DOMContentLoaded", () => {
  const fileSelect = document.getElementById("fileSelect");
  const imageSettingsSection = document.getElementById("imageSettingsSection");
  const downloadFileButton = document.getElementById("downloadFileButton");
  const downloadImageButton = document.getElementById("downloadImageButton");

  function updateExportOptions() {
    const selected = fileSelect.value;
    if (selected === ".png" || selected === ".jpg" || selected === ".tiff") {
      imageSettingsSection.style.display = "block";
      downloadImageButton.style.display = "inline-block";
      exportButton.style.display = "none";
    } else {
      imageSettingsSection.style.display = "none";
      downloadImageButton.style.display = "none";
      exportButton.style.display = "inline-block";
    }
  }

  // Run on page load
  updateExportOptions();

  // Update when the dropdown changes
  fileSelect.addEventListener("change", updateExportOptions);
});

</script>
<script>
  const inputIds = ["startTime", "endTime", "dt"];

  function isNumeric(value) {
    return !isNaN(value) && value.trim() !== "";
  }

  function highlightInputs(ids, color = "1px solid red") {
    ids.forEach(id => {
      const input = document.getElementById(id);
      input.style.border = color;
    });
  }

  function clearAllInputBorders() {
    inputIds.forEach(id => {
      document.getElementById(id).style.border = "";
    });
  }

  function validateAllInputs() {
    const warning = document.getElementById("validationMessage");
    let allValid = true;
    let errorMessages = [];

    const startTimeEl = document.getElementById("startTime");
    const endTimeEl = document.getElementById("endTime");
    const dtEl = document.getElementById("dt");
    const highStepCheckbox = document.getElementById("simParamHighStepCount");

    const startTime = startTimeEl.value.trim();
    const endTime = endTimeEl.value.trim();
    const dt = dtEl.value.trim();

    clearAllInputBorders(); // Reset all borders first

    // Validate numeric input first
    for (const id of inputIds) {
      const el = document.getElementById(id);
      if (!isNumeric(el.value)) {
        el.style.border = "1px solid red";
        allValid = false;
      }
    }

    if (!isNumeric(startTime) || !isNumeric(endTime) || !isNumeric(dt)) {
      errorMessages.push("Please only type in numerical inputs");
      allValid = false;
    } else {
      const s = Number(startTime);
      const e = Number(endTime);
      const d = Number(dt);
      const duration = e - s;

      if (s >= e) {
        highlightInputs(["startTime", "endTime"]);
        errorMessages.push("Please ensure end time is greater than start time");
        allValid = false;
      }

      if (d <= 0) {
        highlightInputs(["dt"]);
        errorMessages.push("Please ensure dt is positive");
        allValid = false;
      }

      if (d > duration) {
        highlightInputs(["startTime", "endTime", "dt"]);
        errorMessages.push("Please ensure dt must be less than or equal to the duration");
        allValid = false;
      }

      if ((Number(endTime) - Number(startTime)) / Number(dt) >= 1000 && !highStepCheckbox.checked) {
        highlightInputs(["startTime", "endTime", "dt"]);
        errorMessages.push("This simulation contains 1000+ steps; as such, running it may lead to lag or the website freezing. Please adjust dt or enable high step-count simulations.");
        allValid = false;
      }
    }

    // Display errors
    if (errorMessages.length > 0) {
      warning.innerHTML = errorMessages.map(msg => `• ${msg}`).join("<br>");
      warning.classList.remove("hidden");
    } else {
      warning.classList.add("hidden");
    }

    return allValid;
  }

  window.addEventListener("DOMContentLoaded", () => {
    inputIds.forEach(id => {
      const input = document.getElementById(id);
      input.addEventListener("blur", () => {
        validateAllInputs(); // Validate on blur
      });
    });

    const applyButton = document.querySelector('#settingsPopup .setting-button');
    applyButton.addEventListener("click", (e) => {
      if (!validateAllInputs()) {
        e.stopPropagation(); // Prevent closing if invalid
        return;
      }

      closeSettings('settingsPopup'); // Only close if valid
    });
  });
</script>
<script>
  document.addEventListener("DOMContentLoaded", () => {
    const buttons = document.querySelectorAll('.toolbar a:not(.no-active), .chartSidebar a:not(.no-active)');

    buttons.forEach(button => {
      // Mouse click logic (already working)
      button.addEventListener("click", (e) => {
        e.preventDefault();
        activateButton(button);
      });

      // Hover logic (tooltip)
      button.addEventListener("mouseenter", () => {
        if (!button.classList.contains("active")) {
          const tooltip = button.querySelector("span");
          if (tooltip) {
            tooltip.style.transform = "scale(1)";
            tooltip.style.opacity = "1";
          }
        }
      });

      button.addEventListener("mouseleave", () => {
        if (!button.classList.contains("active")) {
          const tooltip = button.querySelector("span");
          if (tooltip) {
            tooltip.style.transform = "scale(0)";
            tooltip.style.opacity = "0";
          }
        }
      });
    });

    // Activation logic shared by mouse and keyboard
    function activateButton(button) {
      buttons.forEach(btn => {
        btn.classList.remove("active");
        const tooltip = btn.querySelector("span");
        if (tooltip) {
          tooltip.style.transform = "scale(0)";
          tooltip.style.opacity = "0";
        }
      });
      button.classList.add("active");
      button.click(); // Trigger the button’s click handler (if any custom behavior is attached)
    }

    // Keyboard shortcut handling
    document.addEventListener("keydown", (event) => {
      const tag = document.activeElement.tagName.toLowerCase();
      if (tag === "input" || tag === "textarea") return;

      const keyMap = {
        p: "pointer_button",
        s: "stock_button",
        v: "variable_button",
        c: "cloud_button",
        i: "influence_button",
        f: "flow_button"
      };

      const key = event.key.toLowerCase();
      const buttonId = keyMap[key];
      if (!buttonId) return;

      const button = document.getElementById(buttonId);
      if (button) {
        activateButton(button);
      }
    });
  });
</script>
<script>
  const themeSelect = document.getElementById('themeSelect');
  const themeLink = document.getElementById('theme-style');

  themeSelect.addEventListener('change', () => {
    const selected = themeSelect.value.toLowerCase();

    let themeHref = '';
    if (selected === 'dark') {
      themeHref = 'simulationDark.css';
    } else if (selected === 'classic') {
      themeHref = 'simulationClassic.css';
    }

    // Apply theme or remove if 'normal'
    themeLink.setAttribute('href', themeHref);
  });
</script>
</body>
</html><|MERGE_RESOLUTION|>--- conflicted
+++ resolved
@@ -422,13 +422,10 @@
     const modelBtn = document.getElementById('modelBtn');
     const chartBtn = document.getElementById('chartBtn');
 
-<<<<<<< HEAD
-=======
     chartBtn.addEventListener('click', function (event) {
       activateChartView_button(event);
     });
 
->>>>>>> 29179918
     // Initial state: show modelViewer, hide chartViewer, modelBtn active
     modelViewer.classList.remove('hidden');
     chartViewer.classList.add('hidden');
@@ -454,9 +451,6 @@
       }
     }
 
-<<<<<<< HEAD
-    function activateChartView() {
-=======
     function activateChartView_tab(event) {
       if (!window.simulationHasRunSuccessfully_tab) {
         document.getElementById("simErrorPopupDesc").innerHTML =
@@ -466,7 +460,6 @@
       }
 
 
->>>>>>> 29179918
       if (chartViewer.classList.contains('hidden')) {
         showViewer(chartViewer, modelViewer);
         chartBtn.classList.add('active');
@@ -482,8 +475,6 @@
       }
 
 
-<<<<<<< HEAD
-=======
       if (chartViewer.classList.contains('hidden')) {
         showViewer(chartViewer, modelViewer);
         chartBtn.classList.add('active');
@@ -491,7 +482,6 @@
       }
     }
 
->>>>>>> 29179918
     modelBtn.addEventListener('click', (e) => {
       e.preventDefault();
       activateModelView();
