/* Authors: Karthik S. Vedula, Sienna Simms, adapted from https://gojs.net/latest/samples/systemDynamics.html
 * This file uses the GoJS library to create a system dynamics editor.  Additionally, there is an equation editing table,
 * which allows the user to edit the equations and characteristics of the objects in the model.
 */

/**
 * @fileoverview System Dynamics Editor using GoJS.
 * @module editor
 * @author Authors: Karthik S. Vedula, Sienna Simms, Ryan Chung, Arjun Mujamdar, Akash Saran
 * adapted from https://gojs.net/latest/samples/systemDynamics.html
 */

/**
 * Indicates whether the application is running in performance testing mode.
 * @type {boolean}
 * @default false
 * @memberof module:editor
 */
var PERFORMANCE_MODE = false;
export {PERFORMANCE_MODE};

/**
 * Simulation engine handling model execution and time-stepping logic.
 * @module engine
 * @memberof module:editor
 */
import {Simulation} from "./engine.js";
/**
 * Translation utility for language localization or string translation.
 * @module translator
 * @memberof module:editor
 */
import {translate} from "./translator.js";
/**
 * Tool for reshaping curved links in the diagram.
 * @module CurvedLinkReshapingTool
 * @memberof module:editor
 */
import {CurvedLinkReshapingTool} from "./CurvedLinkReshapingTool.js";


/**
 * Global state object for the System Dynamics editor.
 * Holds the current UI mode, selected item type, and node counters.
 * @global
 * @type {Object}
 * @memberof module:editor
 */
var SD = {
    /**
     * Current interaction mode.
     * Can be `"pointer"`, `"node"`, or `"link"`.
     * @type {string}
     * @memberof module:editor
     */
    mode: "pointer", /**
     * Type of item to be created next.
     * Can be `"stock"`, `"cloud"`, `"variable"`, `"valve"`, etc.
     * @type {string}
     * @memberof module:editor
     */
    itemType: "pointer", /**
     * Counter for unique node naming or IDs by type.
     * @type {Object}
     * @memberof module:editor
     */

    nodeCounter: {stock: 0, cloud: 0, variable: 0, valve: 0}
};

/**
 * Labels for all GoJS elements in the order they were created.
 * @memberof module:editor
 * @type {string[]}
 */
let GOJS_ELEMENT_LABELS = [];
/**
 * Set of labels for quick uniqueness checking.
 * @type {Set<string>}
 * @memberof module:editor
 */
let GOJS_ELEMENT_LABELS_SET = new Set();
/**
 * Tracks whether the simulation has successfully run using the "Run" button.
 * @type {boolean}
 * @memberof module:editor
 */
let simulationHasRunSuccessfully_button = false;
/**
 * Tracks whether the simulation has successfully run when switching to the simulation tab.
 * @type {boolean}
 * @memberof module:editor
 */
let simulationHasRunSuccessfully_tab = false;


/**
 * The main GoJS diagram instance. Declared globally.
 * @type {go.Diagram}
 * @memberof module:editor
 */
var myDiagram;
/**
 * The core simulation instance controlling the model logic.
 * @type {Simulation}
 * @memberof module:editor
 */
var sim = new Simulation();
/**
 * The current working model data.
 * @type {*}
 * @memberof module:editor
 */
var data;

/**
 * Timestamp of the last edit in the editor.
 * @type {Date}
 * @memberof module:editor
 */
var lastEditDate = new Date();
/**
 * Timestamp of last export
 * @type {Date}
 * @memberof module:editor
 */

var lastExportDate = new Date();

/**
 * Indicates whether there are unsaved edits in the model.
 * @type {boolean}
 * @memberof module:editor
 */
var unsavedEdits = false;

/**
 * Indicates whether the user has ever exported the model yet.
 * @type {boolean}
 * @memberof module:editor
 */

/**
 * Updates the save status display in the UI, showing whether there are unsaved edits
 * and the relative time since the last edit and last export.
 *
 * Uses global variables:
 * - `unsavedEdits`: {boolean} Whether there are unsaved edits.
 * - `lastEditDate`: {Date} Timestamp of the last edit.
 * - `hasExportedYet`: {boolean} Whether the content has been exported at least once.
 * - `lastExportDate`: {Date} Timestamp of the last export.
 *
 * Updates the inner HTML of the element with ID `saveStatus` to show:
 * - "Unsaved Edits!" or "No Unsaved Edits"
 * - Time since the last edit
 * - Time since the last export, or "-" if never exported
 *
 * @example
 * // If edits were made 2 minutes ago and exported 1 hour ago:
 * updateSaveStatus();
 * // Output in UI: "Unsaved Edits! (Last Edit: 2m ago)<br>Last Exported: 1h"
 * @function
 * @memberof module:editor
 */
var hasExportedYet = false;

function updateSaveStatus() {
    let current = new Date();
    document.getElementById("saveStatus").innerHTML =
        `${unsavedEdits ? "Unsaved Edits!" : "No Unsaved Edits"} (Last Edit: ${formatDeltaTime(current - lastEditDate)})<br>` +
        `Last Exported: ${hasExportedYet ? formatDeltaTime(current - lastExportDate) : "-"}`;
}

/**
 * Formats a time delta (in ms) into a human-readable string.
 * @param {number} ms - Time in milliseconds.
 * @returns {string} A readable string like "Just Now", "5m ago", or "2h 15m ago".
 * @memberof module:editor
 */
function formatDeltaTime(ms) {
    let seconds = ms / 1000;
    if (seconds < 60) return `Just Now`;
    if (seconds < 3600) return `${Math.floor(seconds / 60)}m ago`;

    let minutes = Math.floor(seconds / 60);
    let hours = Math.floor(minutes / 60);
    minutes %= 60;
    if (minutes > 0) return `${hours}h ${minutes}m ago`;
    return `${hours}h`;
}

updateSaveStatus();
setInterval(updateSaveStatus, 10000);

/**
 * Initializes the GoJS diagram with custom tools, behaviors, and event listeners.
 * This function sets up interaction modes, tools for creating nodes and links,
 * and ensures proper behavior for simulation-specific logic like valve linking,
 * ghost cleanup, and node uniqueness.
 * @function
 * @memberof module:editor
 */
function init() {
    const $ = go.GraphObject.make;

    myDiagram = $(go.Diagram, "myDiagram", {
        "undoManager.isEnabled": true,
        allowLink: false,
        "animationManager.isEnabled": false,

        "linkingTool.portGravity": 0,
        "linkingTool.doActivate": function () {
            this.temporaryLink.curve = (SD.itemType === "flow") ? go.Link.None : go.Link.Bezier;
            this.temporaryLink.path.stroke = (SD.itemType === "flow") ? "blue" : "orange";
            this.temporaryLink.path.strokeWidth = (SD.itemType === "flow") ? 5 : 1;
            go.LinkingTool.prototype.doActivate.call(this);
        },

        "linkReshapingTool": new CurvedLinkReshapingTool(),

        /**
         * Override for linkingTool to enforce type-specific link rules.
         * Creates a label node (valve) for "flow" links.
         */
        "linkingTool.insertLink": function (fromnode, fromport, tonode, toport) {
            myDiagram.model.setCategoryForLinkData(this.archetypeLinkData, SD.itemType);
            this.archetypeLabelNodeData = (SD.itemType === "flow") ? {category: "valve"} : null;
            this.archetypeLinkData.text = SD.itemType;

            if (SD.itemType === "flow" && (fromnode.category !== "stock" && fromnode.category !== "cloud" || tonode.category !== "stock" && tonode.category !== "cloud")) {
                return null;
            }

            if (SD.itemType === "influence" && (tonode.category === "stock" || tonode.category === "cloud")) {
                return null;
            }

            return go.LinkingTool.prototype.insertLink.call(this, fromnode, fromport, tonode, toport);
        },

        "clickCreatingTool.archetypeNodeData": {},
        "clickCreatingTool.isDoubleClick": false,
        "clickCreatingTool.canStart": function () {
            return SD.mode === "node" && go.ClickCreatingTool.prototype.canStart.call(this);
        },
        "clickCreatingTool.insertPart": function (loc) {
            SD.nodeCounter[SD.itemType] += 1;
            let newNodeId = SD.itemType + SD.nodeCounter[SD.itemType];

            while (myDiagram.model.findNodeDataForKey(newNodeId) !== null) {
                SD.nodeCounter[SD.itemType] += 1;
                newNodeId = SD.itemType + SD.nodeCounter[SD.itemType];
            }

            this.archetypeNodeData = {
                key: newNodeId, category: SD.itemType, label: newNodeId, color: getDefaultColor(SD.itemType)
            };

            return go.ClickCreatingTool.prototype.insertPart.call(this, loc);
        }
    });

    myDiagram.toolManager.mouseMoveTools.insertAt(0, new NodeLabelDraggingTool());

    myDiagram.toolManager.dragSelectingTool.canStart = function () {
        const e = myDiagram.lastInput;
        return e.control && e.left;
    };
    myDiagram.toolManager.dragSelectingTool.isEnabled = true;

    myDiagram.toolManager.dragSelectingTool.box = $(go.Part, {layerName: "Tool"}, $(go.Shape, "Rectangle", {
        fill: null, stroke: "#3489eb", strokeWidth: 1
    }));
    myDiagram.toolManager.dragSelectingTool.doActivate = function () {
        this.diagram.currentCursor = "crosshair";
        go.DragSelectingTool.prototype.doActivate.call(this);
    };
    myDiagram.toolManager.dragSelectingTool.doDeactivate = function () {
        this.diagram.currentCursor = "";
        go.DragSelectingTool.prototype.doDeactivate.call(this);
    };

    /**
     * Listener for diagram changes to update the window title.
     * Triggers when diagram becomes "modified."
     */
    myDiagram.addDiagramListener("Modified", () => {
        document.title = document.title.replace(/\*.*/, "");
    });

    /**
     * Listener for model changes to manage ghost cleanup,
     * update timestamps, and refresh UI.
     */
    myDiagram.addModelChangedListener(e => {
        if (!e.isTransactionFinished) return;

        myDiagram.model.nodeDataArray.forEach(node => {
            if (node.category === "cloud" || node.label[0] !== "$") return;

            const nonGhostExists = myDiagram.model.nodeDataArray.some(n => n.label === node.label.substring(1) && n.category === node.category);

            if (!nonGhostExists) {
                if (node.category === "valve") {
                    myDiagram.model.linkDataArray.forEach(link => {
                        if (link.category === "flow" && link.labelKeys?.[0] === node.key) {
                            myDiagram.model.removeLinkData(link);
                        }
                    });
                }
                myDiagram.model.removeNodeData(node);
                loadTableToDiagram();
            }
        });

        updateTable();

        if (myDiagram.model.nodeDataArray.length !== 0) {
            const oldModel = sessionStorage.modelData;
            const newModel = myDiagram.model.toJson();
            sessionStorage.modelData = newModel;

            if (oldModel !== newModel) {
                lastEditDate = new Date();
                unsavedEdits = true;
                updateSaveStatus();
            }
        }
    });

    /**
     * When a "flow" link is drawn, assign a unique valve label and update diagram+table.
     */
    myDiagram.addDiagramListener("LinkDrawn", e => {
        const link = e.subject;
        if (link.category === "flow") {
            myDiagram.startTransaction("updateNode");
            SD.nodeCounter.valve += 1;
            let newNodeId = "flow" + SD.nodeCounter.valve;

            while (!labelValidator(undefined, "", newNodeId)) {
                SD.nodeCounter.valve += 1;
                newNodeId = "flow" + SD.nodeCounter.valve;
            }

            const labelNode = link.labelNodes.first();
            myDiagram.model.setDataProperty(labelNode.data, "label", newNodeId);
            myDiagram.commitTransaction("updateNode");

            updateTable();
            loadTableToDiagram();
        }
    });

    /**
     * Auto-delete any flow links whose label (valve node) was deleted.
     */
    myDiagram.addDiagramListener("SelectionDeleted", e => {
        const deletedParts = e.subject.toArray();
        const deletedValveKeys = deletedParts
            .filter(p => p instanceof go.Node && p.data.category === "valve")
            .map(p => p.data.key);

        if (deletedValveKeys.length === 0) return;

        const linksToDelete = myDiagram.model.linkDataArray.filter(link => link.category === "flow" && link.labelKeys?.some(labelKey => deletedValveKeys.includes(labelKey)));

        if (linksToDelete.length > 0) {
            myDiagram.model.startTransaction("delete flow links for removed valves");
            linksToDelete.forEach(link => myDiagram.model.removeLinkData(link));
            myDiagram.model.commitTransaction("delete flow links for removed valves");
        }
    });

    buildTemplates();

    myDiagram.model = go.Model.fromJson(JSON.stringify({
        class: "GraphLinksModel", linkLabelKeysProperty: "labelKeys", nodeDataArray: [], linkDataArray: []
    }));

    setupLocalStoragePersistence(myDiagram);
}

/**
 * Replaces the current diagram model with a fresh instance of its current JSON state.
 * This is useful for forcing re-rendering or applying changes to templates or other bindings.
 * @memberof module:editor
 * @function
 */
function refreshGoJsModel() {
    const newModelData = JSON.parse(myDiagram.model.toJson());

    if (!myDiagram || !newModelData) {
        console.error("Diagram or new model data is missing.");
        return;
    }

    myDiagram.startTransaction("refresh model");
    const newModel = go.Model.fromJson(newModelData);
    myDiagram.model = newModel;
    myDiagram.commitTransaction("refresh model");
}

/**
 * Builds and defines all GoJS node and link templates used in the diagram.
 * These include "stock", "cloud", "valve", "variable" node templates, and
 * "flow" and "influence" link templates.
 *
 * Template appearance and color vary depending on the dark mode session flag.
 * Called once during initialization.
 * @memberof module:editor
 * @function
 */
function buildTemplates() {
    var fillColor = "#f0f0f0";
    var textColor = "black";
    if (sessionStorage.getItem("darkMode") == "true") {
        fillColor = "#888888";
        textColor = "white";
    }

    const $ = go.GraphObject.make;

<<<<<<< HEAD
    /**
     * Returns a shared style array for GoJS node definitions.
     *
     * Includes basic panel configuration and two-way binding for the node's location.
     * Used as the base style for all node templates in the diagram.
     *
     * @function
     * @memberof module:editor
     * @returns {Array} An array of GoJS GraphObject style properties and bindings.
     * @example
     * const stockNode = $(go.Node, nodeStyle(), ...);
     */

=======
>>>>>>> 3eb0a185
    function nodeStyle() {
        return [{
            type: go.Panel.Spot,
            layerName: "Background",
            locationObjectName: "SHAPE",
            selectionObjectName: "SHAPE",
            locationSpot: go.Spot.Center
        }, new go.Binding("location", "loc", go.Point.parse).makeTwoWay(go.Point.stringify)];
    }
    /**
     * Returns the default style object for the shape component of GoJS nodes.
     *
     * Applies common port-related settings like linkability and shape naming.
     * Used in node templates to standardize appearance and behavior.
     *
     * @function
     * @memberof module:editor
     * @returns {Object} A style object defining shape properties for GoJS nodes.
     * @example
     * const shape = $(go.Shape, shapeStyle(), ...);
     */

    function shapeStyle() {
        return {
            name: "SHAPE", stroke: "black", fill: fillColor, portId: "",
            fromLinkable: true, toLinkable: true
        };
    }
    /**
     * Returns the default text style array for GoJS TextBlock elements.
     *
     * Applies font, color, margin, and sets up two-way binding to the `label` property.
     * Used in node templates to standardize label appearance and enable editing.
     *
     * @function
     * @memberof module:editor
     * @returns {Array} An array of text styling properties and bindings for GoJS TextBlocks.
     * @example
     * const text = $(go.TextBlock, textStyle(), ...);
     */

    function textStyle() {
        return [{
            stroke: textColor, font: "bold 11pt helvetica, bold arial, sans-serif", margin: 2, editable: true
        }, new go.Binding("text", "label").makeTwoWay()];
    }

    myDiagram.nodeTemplateMap.add("stock", $(go.Node, nodeStyle(), {
        selectionAdornmentTemplate: $(go.Adornment, "Auto", $(go.Shape, {
            figure: "rectangle",
            fill: null,
            stroke: "dodgerblue",
            strokeWidth: 5,
            scale: 0.9,
            desiredSize: new go.Size(50, 30)
        }), $(go.Placeholder))
    }, $(go.Shape, shapeStyle(), new go.Binding("fill", "", function (data) {
        if (data.label && data.label.startsWith('$')) return "white";
        return "#cfcfcf";
    }).makeTwoWay(), {
        desiredSize: new go.Size(50, 30)
    }), $(go.TextBlock, textStyle(), {
        _isNodeLabel: true, alignment: new go.Spot(0.5, 0.5, 0, 30), isMultiline: false, textValidation: labelValidator
    }, new go.Binding("alignment", "label_offset", go.Spot.parse).makeTwoWay(go.Spot.stringify))));


    myDiagram.nodeTemplateMap.add("cloud", $(go.Node, nodeStyle(), {
        selectionAdornmentTemplate: $(go.Adornment, "Auto", $(go.Shape, {
            figure: "Cloud",
            fill: null,
            stroke: "dodgerblue",
            strokeWidth: 3,
            scale: 0.9,
            desiredSize: new go.Size(30, 30)
        }), $(go.Placeholder))
    }, $(go.Shape, shapeStyle(), new go.Binding("fill", "color").makeTwoWay(), {
        figure: "Cloud", desiredSize: new go.Size(30, 30), fill: "#f0f0f0"
    })));

    myDiagram.nodeTemplateMap.add("valve",
        $(go.Node, nodeStyle(), {
                movable: false,
                deletable: false,
                layerName: "Foreground",
                selectable: true,
                pickable: true,
                alignmentFocus: go.Spot.None,

                selectionAdornmentTemplate:
                    $(go.Adornment, "Auto",
                        $(go.Shape, "Circle",
                            {
                                fill: null,
                                stroke: "dodgerblue",
                                strokeWidth: 3,
                                desiredSize: new go.Size(50, 50)
                            })
                    )
            },
            $(go.Shape, shapeStyle(),
                new go.Binding("fill", "color").makeTwoWay(),
                {
                    figure: "Circle",
                    desiredSize: new go.Size(18, 18),
                    fill: "#3489eb",
                    stroke: null
                }),
            $(go.TextBlock, textStyle(),
                {
                    _isNodeLabel: true,
                    alignment: new go.Spot(0.5, 0.5, 0, 20),
                    isMultiline: false,
                    textValidation: labelValidator
                },
                new go.Binding("alignment", "label_offset", go.Spot.parse).makeTwoWay(go.Spot.stringify)
            )
        )
    );

    myDiagram.nodeTemplateMap.add("variable", $(go.Node, nodeStyle(), {
        selectionAdornmentTemplate: $(go.Adornment, "Spot", $(go.Shape, "Ellipse", {
            fill: null, stroke: "dodgerblue", strokeWidth: 15, scale: 0.25
        }), $(go.Placeholder))
    }, $(go.Shape, shapeStyle(), new go.Binding("fill", "color").makeTwoWay(), {
        figure: "Ellipse", desiredSize: new go.Size(25, 25), fill: "#f0f0f0"
    }), $(go.TextBlock, textStyle(), {
        _isNodeLabel: true, alignment: new go.Spot(0.5, 0.5, 0, 30), isMultiline: false, textValidation: labelValidator
    }, new go.Binding("alignment", "label_offset", go.Spot.parse).makeTwoWay(go.Spot.stringify))));
    myDiagram.linkTemplateMap.add("flow", $(go.Link, {
            toShortLength: 12, layerName: "Foreground", selectionAdornmentTemplate: $(go.Adornment, $(go.Shape, {
                isPanelMain: true, stroke: "#3489eb",
                strokeWidth: 7,
            }))
        }, new go.Binding("curviness", "curviness").makeTwoWay(),

        new go.Binding("fromShortLength", "", function (data) {
            return isBiflow(data) ? 8 : 0;
        }),

        $(go.Shape, {
            stroke: "#3489eb", strokeWidth: 5
        }),

        $(go.Shape, {
            fill: "#3489eb", stroke: "#3489eb", toArrow: "Standard", scale: 2.0,
        }),

        $(go.Shape, new go.Binding("visible", "", isBiflow), {
            fromArrow: "Backward", scale: 2.0
        }, new go.Binding("fill", "isSelected", function (sel) {
            return sel ? "#3489eb" : "#3489eb";
        }).ofObject(), new go.Binding("stroke", "isSelected", function (sel) {
            return sel ? "#3489eb" : "#3489eb";
        }).ofObject())));


    myDiagram.linkTemplateMap.add("influence", $(go.Link, {
        curve: go.Link.Bezier, toShortLength: 8, reshapable: true
    }, new go.Binding("curviness", "curviness").makeTwoWay(), $(go.Shape, {strokeWidth: 1.5}, new go.Binding("stroke", "isSelected", sel => sel ? "#3489eb" : "orange").ofObject()), $(go.Shape, {
        stroke: null, toArrow: "Standard", scale: 1.5
    }, new go.Binding("fill", "isSelected", sel => sel ? "#3489eb" : "orange").ofObject())));
}

/**
 * Updates the current interaction mode of the diagram (pointer, node, or link).
 * Also updates the visual state of mode buttons.
 *
 * @param {string} mode - The interaction mode to activate ("pointer", "node", or "link").
 * @param {string} itemType - The type of item associated with the mode (e.g., "stock", "flow").
 * @memberof module:editor
 * @function
 */
function setMode(mode, itemType) {
    myDiagram.startTransaction();
    document.getElementById(SD.itemType + "_button").className = SD.mode + "_normal";
    document.getElementById(itemType + "_button").className = mode + "_selected";
    SD.mode = mode;
    SD.itemType = itemType;
    if (mode === "pointer") {
        myDiagram.allowLink = false;
        myDiagram.nodes.each(n => n.port.cursor = "");
    } else if (mode === "node") {
        myDiagram.allowLink = false;
        myDiagram.nodes.each(n => n.port.cursor = "");
    } else if (mode === "link") {
        myDiagram.allowLink = true;
        myDiagram.nodes.each(n => n.port.cursor = "pointer");
    }
    myDiagram.commitTransaction("mode changed");
}

/**
 * Synchronizes the GoJS model with the values from the equation table.
 * Called whenever the user updates the table.
 *
 * Updates each node’s `equation` and `checkbox` fields in the model,
 * and reinitializes the model while preserving the diagram’s position.
 * Also sets `unsavedEdits` and updates sessionStorage.
 * @memberof module:editor
 * @function
 */

function loadTableToDiagram() {
    var data = myDiagram.model.toJson();
    var json = JSON.parse(data);

    var $tbody = $('#eqTableBody');

    $tbody.find('tr').each(function () {
        var name = $(this).find('input[name="name"]').val();
        let migrated = $(this).data('migrated');
        let equation = migrated ? migrated.equation : $(this).find('input[name="equation"]').val();
        let checkbox = migrated ? migrated.checkbox : $(this).find('input[name="checkbox"]').is(':checked');

        $(this).removeData('migrated');


        $.each(json.nodeDataArray, function (i, item) {
            if (item.label === name) {
                item.equation = equation;
                item.checkbox = checkbox;
            }
        });
    });

    var pos = myDiagram.position;

    myDiagram.model = go.Model.fromJson(JSON.stringify(json));

    let oldModel = sessionStorage.modelData;
    let newModel = myDiagram.model.toJson();
    sessionStorage.modelData = newModel;
    if (oldModel != newModel) {
        lastEditDate = new Date();
        unsavedEdits = true;
        updateSaveStatus();
    }

    myDiagram.initialPosition = pos;
}

/**
 * Synchronizes the HTML equation table with the current GoJS model.
 *
 * Adds any new items from the model to the table, populates equations and
 * checkboxes if `load` is true, and removes any table entries that no
 * longer exist in the model.
 *
 * @param {boolean} [load=false] - Whether to load equation/checkbox values into the table.
 * @memberof module:editor
 * @function
 */

function updateTable(load = false) {
    const $tbody = $('#eqTableBody');

    if (!load) {
        $tbody.find('tr').each(function () {
            const name = $(this).find('input[name="name"]').val();
            const equation = $(this).find('input[name="equation"]').val();
            const checkbox = $(this).find('input[name="checkbox"]').prop('checked');

            const node = myDiagram.model.nodeDataArray.find(n => n.label === name);
            if (node) {
                myDiagram.model.setDataProperty(node, 'equation', equation);
                myDiagram.model.setDataProperty(node, 'checkbox', checkbox);
            }
        });
    }

    const data = myDiagram.model.toJson();
    const json = JSON.parse(data);

    $tbody.empty();

    const sortedItems = json.nodeDataArray
        .filter(item =>
            item.label !== undefined &&
            !isGhost(item.label) &&
            (item.category === "stock" || item.category === "variable" || item.category === "valve")
        )
        .sort((a, b) => {
            const order = { stock: 0, valve: 1, variable: 2 };
            return order[a.category] - order[b.category];
        });

<<<<<<< HEAD
    /**
     * Handles finalizing the renaming of a node label in the equation table.
     *
     * Validates the new name, updates the corresponding node in the GoJS model,
     * and triggers a table and diagram update. If the name is invalid or unchanged,
     * it reverts to the original name and optionally alerts the user.
     *
     * @function
     * @memberof module:editor
     * @this {HTMLInputElement} The input field that triggered the event.
     */

=======
>>>>>>> 3eb0a185
    function finalizeRename() {
        const $input = $(this);
        const oldName = $input.data('oldName');
        const newName = $input.val();

        if (newName === oldName) return;

        if (!labelValidator(null, oldName, newName)) {
            alert(`Invalid or duplicate name: "${newName}". Reverting to "${oldName}".`);
            $input.val(oldName);
            return;
        }

        myDiagram.model.commit(() => {
            const nodeData = myDiagram.model.nodeDataArray.find(n => n.label === oldName);
            if (nodeData) {
                myDiagram.model.setDataProperty(nodeData, 'label', newName);
                if ('key' in nodeData && nodeData.key === oldName) {
                    myDiagram.model.setDataProperty(nodeData, 'key', newName);
                }
            }
        }, 'rename node label');

        $input.data('oldName', newName);

        updateTable(true);

        myDiagram.requestUpdate();
    }

    sortedItems.forEach(item => {
        const label = item.label;
        const category = item.category === "valve" ? "flow" : item.category;

        if (!GOJS_ELEMENT_LABELS_SET.has(label)) {
            GOJS_ELEMENT_LABELS.push(label);
            GOJS_ELEMENT_LABELS_SET.add(label);
        }

        const $tr = $('<tr>');

        $tr.append($('<td>').append(
            $('<input class="eqTableInputBox" readonly>').attr({ type: 'text', name: 'type', value: category })
        ));

        const $nameInput = $('<input class="eqTableInputBox">')
            .attr({ type: 'text', name: 'name', value: label })
            .data('oldName', label)
            .on('blur', finalizeRename)
            .on('keydown', function (e) {
                if (e.key === 'Enter') {
                    e.preventDefault();
                    $(this).blur();
                }
            });

        $tr.append($('<td>').append($nameInput));

        const $eqInput = $('<input class="eqTableInputBox" style="width: inherit;">')
            .attr({ type: 'text', name: 'equation' })
            .css('width', '99%')
            .val(load ? (item.equation || "") : (item.equation || ""));

        $tr.append($('<td>').append($eqInput));

        if (category === "stock" || category === "flow") {
            const $checkbox = $('<input>')
                .attr({ type: 'checkbox', name: 'checkbox', class: 'nncheckbox' })
                .prop('checked', !!item.checkbox)
                .on('change', () => loadTableToDiagram());
            $tr.append($('<td>').append($checkbox));
        } else {
            $tr.append($('<td>'));
        }

        const colorClass = category === "stock" ? "eqStockBox"
            : category === "flow" ? "eqFlowBox"
                : "eqVariableBox";

        $tr.find('td').slice(0, 3).addClass(colorClass);

        $tbody.append($tr);
    });

    GOJS_ELEMENT_LABELS = myDiagram.model.nodeDataArray
        .filter(n => n.label && !n.label.startsWith('$') && n.category !== "cloud")
        .map(n => n.label);
}





/**
 * Determines whether a flow is a biflow (bidirectional) or uniflow (unidirectional)
 * based on the corresponding checkbox in the equation table.
 *
 * @memberof module:editor
 * @function
 *
 * @param {Object} data - The link data object, includes label keys.
 * @param {*} _ - Unused parameter (required by GoJS binding signature).
 * @returns {boolean} True if biflow, false if uniflow.
 */
function isBiflow(data, _) {
    var $tbody = $('#eqTableBody');
    var biflow = false;

    var labelKey = data.labelKeys[0];
    for (var node of myDiagram.model["nodeDataArray"]) {
        if (node.key === labelKey) {
            var flowName = node.label;
        }
    }

    if (flowName[0] === '$') {
        flowName = flowName.substring(1);
    }

    $tbody.find('tr').each(function () {
        var name = $(this).find('input[name="name"]').val();
        var checkbox = $(this).find('input[name="checkbox"]').is(':checked');

        if (name === flowName) {
            biflow = !checkbox;
        }
    });

    return biflow;
}

/**
 * Checks whether a given label represents a ghost node.
 * Ghost nodes are identified by a '$' prefix in their label.
 * @memberof module:editor
 * @function
 * @param {string} label - The label to check.
 * @returns {boolean} True if the label is a ghost label.
 */
function isGhost(label) {
    return label[0] === '$';
}

/**
 * Validates the renaming of a label in the diagram.
 * Ensures new names are not numeric or empty, are unique,
 * and if ghosting, ensures a corresponding real node exists.
 * @memberof module:editor
 * @function
 * @param {Object} textblock - The GoJS TextBlock.
 * @param {string} oldstr - The original string.
 * @param {string} newstr - The new string input by the user.
 * @returns {boolean} True if valid, false if invalid.
 */

function labelValidator(textblock, oldstr, newstr) {
    if (newstr === oldstr) return true;
    if (newstr === "") return false;
    if (!isNaN(newstr)) return false;



    if (isGhost(newstr)) {
        const targetLabel = newstr.substring(1);
        const realNodeCount = myDiagram.model.nodeDataArray.filter(node => node.label === targetLabel && node.label !== oldstr && !isGhost(node.label)).length;

        return realNodeCount >= 1;
    }

    const $tbody = $('#eqTableBody');
    $tbody.find('tr').each(function () {
        const $row = $(this);
        const name = $row.find('input[name="name"]').val();
        if (name === oldstr) {
            const equation = $row.find('input[name="equation"]').val();
            const checkbox = $row.find('input[name="checkbox"]').is(':checked');
            $row.find('input[name="name"]').val(newstr);

            GOJS_ELEMENT_LABELS_SET.delete(oldstr);
            GOJS_ELEMENT_LABELS_SET.add(newstr);
            const index = GOJS_ELEMENT_LABELS.indexOf(oldstr);
            if (index !== -1) GOJS_ELEMENT_LABELS[index] = newstr;

            $row.data('migrated', {equation, checkbox});
        }
    });

    for (let i = 0; i < myDiagram.model.nodeDataArray.length; i++) {
        if (myDiagram.model.nodeDataArray[i].label === newstr) {
            return false;
        }
    }

    return true;
}

/**
 * Displays the simulation error popup panel in the UI.
 *
 * Opens the popup element with ID `simErrorPopup` using the `openSettings` utility.
 * Typically, triggered when simulation validation fails.
 *
 * @function
 * @memberof module:editor
 */

function showSimErrorPopup() {
    openSettings(event, 'simErrorPopup');
}

document.getElementById("simErrorPopupDismiss").addEventListener("click", closeSimErrorPopup);

/**
 * Closes the simulation error popup and hides the gray overlay effect.
 * @memberof module:editor
 * @function
 */
function closeSimErrorPopup() {
    document.getElementById("simErrorPopup").style.display = "none";
    document.getElementById("grayEffectDiv").style.display = "none";
}

/* Resets the Simulation Error Popup (Unused)
function resetSimErrorPopup() {
    document.getElementById("simErrorPopupTitle").innerHTML = "<b>Oops, Simulation Error! :(<b>"
    document.getElementById("simErrorPopupDesc").innerHTML = "Placeholder Message"
    document.getElementById("simErrorPopupDismiss").innerHTML = "Dismiss"
}*/

/**
 * Extracts all references from a given equation string.
 * References are enclosed in square brackets, e.g., [Stock1].
 * @memberof module:editor
 * @function
 * @param {string} equation - The equation string.
 * @param {*} data - Unused (placeholder for interface compatibility).
 * @returns {string[]} Array of reference names found in the equation.
 */
function containsReference(equation, data) {
    const matches = [];
    const regex = /\[(.*?)\]/g;
    if(equation == null){
        return matches;
    }
    const allMatches = equation.matchAll(regex);

    for (const match of allMatches) {
        matches.push(match[1]);
    }

    return matches;
}

/**
 * The main entry point for running the simulation.
 * Loads diagram data, validates structure, extracts references and influences,
 * performs error checks on time parameters, and runs the simulation engine.
 *
 * Steps:
 * 1. Load table data into diagram.
 * 2. Translate diagram model to simulation engine format.
 * 3. Validate influences and references.
 * 4. Perform input validation (start, end, dt, method).
 * 5. Handle high step-count warnings.
 * 6. Attempt simulation execution and handle errors.
 * @memberof module:editor
 * @function
 */

function run() {
    window.simulationHasRunSuccessfully_tab = false;
    loadTableToDiagram();
    if (!Array.isArray(myDiagram.model.nodeDataArray) || myDiagram.model.nodeDataArray.length === 0) {
        document.getElementById("simErrorPopupDesc").innerHTML = "The model is empty. Please add at least one stock, variable, or flow before running the simulation.";
        showSimErrorPopup();
        return;
    }

    var json = JSON.parse(myDiagram.model.toJson());
    var engineJson = translate(json);

    console.log(engineJson);
    for(var i =0; i<engineJson.influences.length; i++) {
        if(engineJson.influences[i].tolabel.startsWith("$")){
            var tarlab = engineJson.influences[i].tolabel.substring(1);
            for(var j =0; j<engineJson.labelsandkeys.length; j++){
                if(engineJson.labelsandkeys[j].label == tarlab){
                    engineJson.influences[i].to = engineJson.labelsandkeys[j].key;
                }
            }
        }
        if(engineJson.influences[i].fromlabel.startsWith("$")){
            var tarlab = engineJson.influences[i].fromlabel.substring(1);
            for(var j =0; j<engineJson.labelsandkeys.length; j++){
                if(engineJson.labelsandkeys[j].label == tarlab){
                    engineJson.influences[i].from = engineJson.labelsandkeys[j].key;
                }
            }
        }
    }

    for (var i = 0; i < engineJson.variables.length; i++) {
        var variable = engineJson.variables[i];
        var references = containsReference(variable.equation);
        var newReferences = [];

        for (var t = 0; t < references.length; t++) {
            var found = false;
            for (var c = 0; c < engineJson.labelsandkeys.length; c++) {
                const ref = references[t];
                const label = engineJson.labelsandkeys[c].label;
                const key = engineJson.labelsandkeys[c].key;

                if (ref == label) {
                    console.log(`Match found: '${ref}' => '${key}'`);
                    newReferences.push(key);
                    found = true;
                    break;
                }
            }

            if (!found) {
                console.log(`No match for '${references[t]}', keeping original`);
                newReferences.push(references[t]);
            }
        }
        if (newReferences.length > 0) {
            for (var h = 0; h < newReferences.length; h++) {
                var currentKey = "";

                var exists = false;
                for (var j = 0; j < engineJson.influences.length; j++) {
                    if (engineJson.influences[j].to === variable.key && engineJson.influences[j].from === newReferences[h]) {
                        exists = true;
                    }
                    if (engineJson.influences[j].to === variable.key && !newReferences.includes(engineJson.influences[j].from)) {
                        console.log(engineJson.influences[j].from);
                        console.log(newReferences);
                        document.getElementById("simErrorPopupDesc").innerHTML = "Incorrect influence from " + engineJson.influences[j].fromlabel + " to " + engineJson.influences[j].tolabel;
                        showSimErrorPopup();
                        window.simulationHasRunSuccessfully_tab = false;
                        return;
                    }
                }
                if (!exists) {
                    document.getElementById("simErrorPopupDesc").innerHTML = "Missing an influence from " + references[h] + " to " + variable.label;
                    showSimErrorPopup();
                    window.simulationHasRunSuccessfully_tab = false;
                    return;
                }
            }
        } else {
            for (var j = 0; j < engineJson.influences.length; j++) {
                if (engineJson.influences[j].to === variable.key) {
                    document.getElementById("simErrorPopupDesc").innerHTML = "No references in equation for " + variable.label + ", but influence from " + engineJson.influences[j].from + " exists.";
                    showSimErrorPopup();
                    window.simulationHasRunSuccessfully_tab = false;
                    return;
                }
            }
        }
    }

    for (var i = 0; i < engineJson.valves.length; i++) {
        var valve = engineJson.valves[i];
        var references = containsReference(valve.equation);
        console.log(references);
        console.log(engineJson.labelsandkeys);
        var newReferences = [];

        for (var t = 0; t < references.length; t++) {
            var found = false;
            for (var c = 0; c < engineJson.labelsandkeys.length; c++) {
                const ref = references[t];
                const label = engineJson.labelsandkeys[c].label;
                const key = engineJson.labelsandkeys[c].key;

                if (ref == label) {
                    console.log(`Match found: '${ref}' => '${key}'`);
                    newReferences.push(key);
                    found = true;
                    break;
                }
            }

            if (!found) {
                console.log(`No match for '${references[t]}', keeping original`);
                newReferences.push(references[t]);
            }
        }
        console.log(engineJson.influences);
        console.log(newReferences);
        if (newReferences.length > 0) {
            for (var j = 0; j < newReferences.length; j++) {
                var exists = false;
                for (var h = 0; h < engineJson.influences.length; h++) {
                    console.log(engineJson.influences[h].to == newReferences[j] && engineJson.influences[h].from == valve.key);
                    if ((engineJson.influences[h].to == newReferences[j] && engineJson.influences[h].from == valve.key) || (engineJson.influences[h].to == valve.key && engineJson.influences[h].from == newReferences[j])) {
                        exists = true;
                    }
                    if (engineJson.influences[h].to == valve.key && !newReferences.includes(engineJson.influences[h].from)) {
                        console.log(engineJson.influences[h]);
                        document.getElementById("simErrorPopupDesc").innerHTML = "Incorrect influence from " + engineJson.influences[h].from + " to " + engineJson.influences[h].to;
                        showSimErrorPopup();
                        window.simulationHasRunSuccessfully_tab = false;
                        return;
                    }
                }
                if (!exists) {
                    document.getElementById("simErrorPopupDesc").innerHTML = "Missing an influence from " + references[j] + " to " + valve.label;
                    showSimErrorPopup();
                    window.simulationHasRunSuccessfully_tab = false;
                    return;
                }
            }
        } else {
            for (var j = 0; j < engineJson.influences.length; j++) {
                if (engineJson.influences[j].to == valve.key) {
                    document.getElementById("simErrorPopupDesc").innerHTML = "No references in equation for " + valve.label + ", but influence from " + engineJson.influences[j].from + " exists.";
                    showSimErrorPopup();
                    window.simulationHasRunSuccessfully_tab = false;
                    return;
                }
            }
        }
    }


    var startTime = document.getElementById("startTime").value;
    var endTime = document.getElementById("endTime").value;
    var dt = document.getElementById("dt").value;
    var integrationMethod = document.getElementById("integrationMethod").value == "euler" ? "euler" : "rk4";

    document.getElementById("startTime").classList = "settings-input simParamsInput";
    document.getElementById("endTime").classList = "settings-input simParamsInput";
    document.getElementById("dt").classList = "settings-input simParamsInput";

    var errors = [];
    if (isNaN(Number(startTime))) {
        errors.push("- The start time must be a number");
        document.getElementById("startTime").classList = "simParamsInput simParamsInputError";
    }
    if (isNaN(Number(endTime))) {
        errors.push("- The end time must be a number");
        document.getElementById("endTime").classList = "simParamsInput simParamsInputError";
    }
    if (isNaN(Number(dt))) {
        errors.push("- The dt must be a number");
        document.getElementById("dt").classList = "simParamsInput simParamsInputError";
    }

    if (errors.length != 0) {
        window.scroll({
            top: document.body.scrollHeight, behavior: "smooth",
        });
        document.getElementById("simErrorPopupDesc").innerHTML = "There are errors with the simulation parameters:<br><br>" + errors.join("<br>");
        showSimErrorPopup();
        window.simulationHasRunSuccessfully_tab = false;
        return;
    }

    if (Number(startTime) >= Number(endTime)) {
        errors.push("- The end time must be greater than the start time");
        document.getElementById("endTime").classList = "simParamsInput simParamsInputError";
    }

    if (Number(dt) > Number(endTime) - Number(startTime)) {
        errors.push("- The dt must be less than or equal to the duration.");
        document.getElementById("dt").classList = "simParamsInput simParamsInputError";
    }

    if (Number(dt) <= 0) {
        errors.push("- The dt must be positive");
        document.getElementById("dt").classList = "simParamsInput simParamsInputError";
    }

    if (errors.length != 0) {
        window.scroll({
            top: document.body.scrollHeight, behavior: "smooth",
        });
        document.getElementById("simErrorPopupDesc").innerHTML = "There are errors with the simulation parameters:<br><br>" + errors.join("<br>");
        showSimErrorPopup();
        window.simulationHasRunSuccessfully_tab = false;
        return;
    }

    if ((Number(endTime) - Number(startTime)) / Number(dt) >= 1000) {
        if (!document.getElementById("simParamHighStepCount").checked) {
            document.getElementById("dt").classList = "simParamsInput simParamsInputWarning";
            window.scroll({
                top: document.body.scrollHeight, behavior: "smooth",
            });
            document.getElementById("simErrorPopupDesc").innerHTML = "This simulation contains 1000+ steps; as such, running it may lead to lag or the website freezing. Please adjust dt or enable high step-count simulations.<br><br>If you proceed with the simulation, it may be wise to export your LunaSim project in case the website crashes.";
            showSimErrorPopup();
            window.simulationHasRunSuccessfully_tab = false;
            return;
        }
    }


    engineJson.start_time = parseFloat(startTime);
    engineJson.end_time = parseFloat(endTime);
    engineJson.dt = parseFloat(dt);
    engineJson.integration_method = integrationMethod;


    try {
        sim.setData(engineJson);

        if (PERFORMANCE_MODE === true) console.time('Simulation Runtime');
        data = sim.run();
        if (PERFORMANCE_MODE === true) console.timeEnd('Simulation Runtime');

        sim.reset();

        window.simulationHasRunSuccessfully_button = true;

        window.scroll({top: 0, behavior: "smooth"});
        document.getElementById("secondaryOpen").click();

        const modelViewer = document.querySelector('.modelViewer');
        const chartViewer = document.querySelector('.chartViewer');
        const modelBtn = document.getElementById('modelBtn');
        const chartBtn = document.getElementById('chartBtn');

        if (chartViewer.classList.contains('hidden')) {
            chartViewer.classList.remove('hidden');
            modelViewer.classList.add('hidden');
            chartBtn.classList.add('active');
            modelBtn.classList.remove('active');
        }

    } catch (err) {
        console.error("Simulation failed:", err);
        document.getElementById("simErrorPopupDesc").innerHTML = "Simulation Error: " + err.message;
        showSimErrorPopup();

        window.simulationHasRunSuccessfully_tab = false;
    }


}

/**
 * Changes the active tool button's visual state by toggling the "active" class.
 * Removes "active" class from all elements with class "tool",
 * then adds the "active" class to the clicked button.
 * @memberof module:editor
 * @function
 * @param {Event} evt - The click event triggered by selecting a tool button.
 * @property {HTMLCollectionOf<Element>} tablinks - Elements with class "tool" (tool buttons).
 */
function toolSelect(evt) {
    var i, tabcontent, tablinks;
    tablinks = document.getElementsByClassName("tool");
    for (i = 0; i < tablinks.length; i++) {
        tablinks[i].className = tablinks[i].className.replace(" active", "");
    }
    evt.currentTarget.className += " active";
}

/**
 * Changes the displayed tab content and updates the active tab button styling.
 * Hides all elements with class "tabContent", removes "active" class from all tab buttons,
 * then shows the selected tab content and marks the clicked tab button as active.
 * @memberof module:editor
 * @function
 * @param {Event} evt - The click event triggered by selecting a tab button.
 * @param {string} tabName - The id of the tab content element to show.
 * @property {HTMLCollectionOf<Element>} tabcontent - Elements with class "tabContent" (tab panels).
 * @property {HTMLCollectionOf<Element>} tablinks - Elements with class "tablinks" (tab buttons).
 */

function opentab(evt, tabName) {
    var i, tabcontent, tablinks;
    tabcontent = document.getElementsByClassName("tabContent");
    for (i = 0; i < tabcontent.length; i++) {
        tabcontent[i].style.display = "none";
    }
    tablinks = document.getElementsByClassName("tablinks");
    for (i = 0; i < tablinks.length; i++) {
        tablinks[i].className = tablinks[i].className.replace(" active", "");
    }
    document.getElementById(tabName).style.display = "block";
    evt.currentTarget.className += " active";
}

/**
 * Exports the current diagram data and simulation parameters to a downloadable file.
 * Converts the diagram model to JSON, adds simulation parameters from UI inputs,
 * then triggers a download of the JSON data as a file named after the model.
 * Updates export-related status flags and timestamps.
 * @memberof module:editor
 * @function
 */

function exportData() {
    var filename = document.getElementById("model_name").value;
    loadTableToDiagram();
    var json = JSON.parse(myDiagram.model.toJson());

    json.simulationParameters = {
        "startTime": parseFloat(document.getElementById("startTime").value),
        "endTime": parseFloat(document.getElementById("endTime").value),
        "dt": parseFloat(document.getElementById("dt").value),
        "integrationMethod": document.getElementById("integrationMethod").value == "euler" ? "euler" : "rk4"
    };

    download(`${filename}.luna`, JSON.stringify(json));

    lastExportDate = new Date();
    hasExportedYet = true;
    unsavedEdits = false;
    updateSaveStatus();
}

/**
 * Creates and triggers a download of a text file with the given filename and content.
 * Uses a temporary anchor element and simulates a click event to start the download.
 * @memberof module:editor
 * @function
 * @param {string} filename - The name of the file to be downloaded.
 * @param {string} text - The text content to include in the downloaded file.
 */
function download(filename, text) {
    var pom = document.createElement('a');
    pom.setAttribute('href', 'data:text/plain;charset=utf-8,' + encodeURIComponent(text));
    pom.setAttribute('download', filename);

    if (document.createEvent) {
        var event = document.createEvent('MouseEvents');
        event.initEvent('click', true, true);
        pom.dispatchEvent(event);
    } else {
        pom.click();
    }
}

/**
 * Loads a diagram model from a selected file input event.
 * Parses the file content as JSON, validates it, and updates UI and diagram accordingly.
 * Loads simulation parameters if present; resets to defaults otherwise.
 * Handles blank model warnings and resets save/export statuses.
 * @memberof module:editor
 * @function
 * @param {Event} evt - The file input change event containing the selected file.
 */
function loadModel(evt) {
    var reader = new FileReader();
    var file = evt.target.files[0];
    console.log(file);

    reader.onload = function (evt) {
        var json;
        try {
            json = JSON.parse(evt.target.result);
        } catch (e) {
            alert(`Something went wrong while parsing this file! Most likely, the file you uploaded isn't a valid LunaSim model.\n\nDetailed Error Log:\n${e.message}`);
            return;
        }

        if (go.Model.fromJson(evt.target.result).Pc.length == 0) {
            let confirmBlankLoad = confirm("This model appears to be blank! Are you sure you want to load it?");
            if (!confirmBlankLoad) return;
        }


        if (json.simulationParameters) {
            document.getElementById("startTime").value = json.simulationParameters.startTime;
            document.getElementById("endTime").value = json.simulationParameters.endTime;
            document.getElementById("dt").value = json.simulationParameters.dt;
            document.getElementById("integrationMethod").value = json.simulationParameters.integrationMethod;
        } else {
            document.getElementById("startTime").value = 0;
            document.getElementById("endTime").value = 10;
            document.getElementById("dt").value = 0.1;
            document.getElementById("integrationMethod").value = "rk4";
        }

        myDiagram.model = go.Model.fromJson("{ \"class\": \"GraphLinksModel\", \"linkLabelKeysProperty\": \"labelKeys\", \"nodeDataArray\": [],\"linkDataArray\": [] }");
        $('#eqTableBody').empty();

        myDiagram.model = go.Model.fromJson(evt.target.result);

        updateTable(true);
        loadTableToDiagram();

        myDiagram.initialPosition = myDiagram.position;
        if (file && file.name) {
            console.log(file.name);
            document.getElementById("model_name").value = file.name.replace(/\.[^/.]+$/, "");
        }

        lastEditDate = new Date();
        unsavedEdits = false;
        lastExportDate = new Date();
        hasExportedYet = false;
        updateSaveStatus();
    }

    reader.readAsText(evt.target.files[0]);
}

/**
 * Toggles the dark theme stylesheet on or off.
 * Saves the dark mode status in sessionStorage.
 * Shows a popup notification suggesting the user refresh the page to apply all theme changes.
 * @memberof module:editor
 * @function
 * @param {boolean} orig - If true, suppresses the popup notification (used on page load).
 */
function switch_theme(orig) {
    var dark = document.getElementById("darkThemeCSS");
    if (dark.disabled) {
        dark.disabled = false;
        sessionStorage.setItem("darkMode", true);
    } else {
        dark.disabled = true;
        sessionStorage.setItem("darkMode", false);
    }

    if (!orig) {
        var popupNotif = document.getElementById("popupNotif");
        var popupNotifText = document.getElementById("popupNotifText");
        popupNotifText.innerHTML = "Refresh to apply all theme changes";
        popupNotif.style.visibility = "visible";
    }
}

document.getElementById("switchThemeButton").addEventListener("click", function () {
    switch_theme(false)
});
document.getElementById("popupNotifClose").addEventListener("click", function () {
    popupNotif.style.visibility = "hidden";
});

window.onload = function () {
    if (sessionStorage.modelData) {
        myDiagram.model = go.Model.fromJson(sessionStorage.modelData);
        updateTable(true);
        loadTableToDiagram();
    }
    if (sessionStorage.getItem("darkMode") == "true") {
        switch_theme(true);
    }
}

document.getElementById("loadButton").addEventListener("click", function () {
    if (unsavedEdits) {
        let confirmLoad = confirm(`You've made changes to this model since the last time you exported it (if at all). If you load a new model now without exporting, your changes will be lost! Are you sure you want to proceed?\n\n(Press CANCEL to go back and export your model.)`);
        if (!confirmLoad) return;
    }

    document.getElementById("load-actual-button").click();
});

init();

myDiagram.toolManager.textEditingTool.doActivate = function() {
    const tb = this.textBlock;
    if (tb) tb.opacity = 0;
    go.TextEditingTool.prototype.doActivate.call(this);
};

myDiagram.toolManager.textEditingTool.doDeactivate = function() {
    const tb = this.textBlock;
    if (tb) tb.opacity = 1;
    go.TextEditingTool.prototype.doDeactivate.call(this);
};


document.getElementById("centerModelBtn").addEventListener("click", function () {
    myDiagram.zoomToFit();

    const diagramBounds = myDiagram.documentBounds;
    const viewBounds = myDiagram.viewportBounds;

    const diagramCenter = diagramBounds.center;
    const viewCenter = viewBounds.center;

    const offset = diagramCenter.subtract(viewCenter);
    myDiagram.position = myDiagram.position.copy().add(offset);
});


document.getElementById("pointer_button").addEventListener("click", function () {
    setMode("pointer", "pointer");
    toolSelect(event);
});
document.getElementById("stock_button").addEventListener("click", function () {
    setMode("node", "stock");
    toolSelect(event);
});
document.getElementById("cloud_button").addEventListener("click", function () {
    setMode("node", "cloud");
    toolSelect(event);
});
document.getElementById("variable_button").addEventListener("click", function () {
    setMode("node", "variable");
    toolSelect(event);
});
document.getElementById("flow_button").addEventListener("click", function () {
    setMode("link", "flow");
    toolSelect(event);
});
document.getElementById("influence_button").addEventListener("click", function () {
    setMode("link", "influence");
    toolSelect(event);
});
document.getElementById("pointer_button").click();

document.getElementById("defaultOpen").addEventListener("click", function () {
    opentab(event, "modalView");
});
document.getElementById("secondaryOpen").addEventListener("click", function () {
    opentab(event, "chartsTables");
});
document.getElementById("defaultOpen").click();


document.getElementById("load-actual-button").addEventListener("change", loadModel);
document.getElementById("runButton").addEventListener("click", function () {
    run();
});
document.getElementById("exportButton").addEventListener("click", function () {
    exportData();
});

document.getElementById("clearButton").addEventListener("click", function () {
    let confirmNewModel = confirm("Do you want to clear this model and start a new one? Your current project will be wiped!");
    if (confirmNewModel) {
        let doubleConfirm = confirm("Are you REALLY sure? If you want to save the project you are currently working on, press CANCEL and export it first; otherwise, the data will be cleared. You've been warned!");
        if (!doubleConfirm) return;

        document.getElementById("model_name").value = "New Project";
        document.getElementById("startTime").value = 0;
        document.getElementById("endTime").value = 10;
        document.getElementById("dt").value = 0.1;
        document.getElementById("integrationMethod").value = "rk4";
        myDiagram.model = go.Model.fromJson("{ \"class\": \"GraphLinksModel\", \"linkLabelKeysProperty\": \"labelKeys\", \"nodeDataArray\": [],\"linkDataArray\": [] }");
        $('#eqTableBody').empty();

        lastEditDate = new Date();
        unsavedEdits = false;
        lastExportDate = new Date();
        hasExportedYet = false;
        updateSaveStatus();
    }
});

window.addEventListener('beforeunload', function (e) {
    if (unsavedEdits) e.preventDefault();
});

export {data};
const JAVA_MATH_FUNCTIONS = ['sin()', 'cos()', 'tan()', 'asin()', 'acos()', 'atan()', 'atan2()', 'sinh()', 'cosh()', 'tanh()', 'exp()', 'log()', 'log10()', 'sqrt()', 'cbrt()', 'abs()', 'ceil()', 'floor()', 'round()', 'pow()', 'max()', 'min()', 'sign()', 'random()', 'hypot()', 'expm1()', 'log1p()'];

/*
// Auto-enhance inputs in the 3rd column (Equation)
function enhanceExistingInputs() {
    document.querySelectorAll('#eqTableBody tr').forEach(row => {
        const equationCell = row.children[2];
        if (equationCell) {
            const input = equationCell.querySelector('input');
            if (input) enhanceExistingInputs(input);
        }
    });
}

// Watch for new rows in the equation editor
const observer = new MutationObserver(() => {
    enhanceExistingInputs();
});
observer.observe(document.getElementById('eqTableBody'), {
    childList: true,
    subtree: true
});
*/

/**
 * Returns the top 5 matching Java math function suggestions based on input.
 * Used for autocomplete suggestions in the equation editor.
 * @memberof module:editor
 * @function
 * @param {string} input - The partial function name input by the user.
 * @returns {string[]} An array of suggested function names starting with the input.
 */
function getTopMathMatches(input) {
    const lowerInput = input.toLowerCase();
    return JAVA_MATH_FUNCTIONS
        .filter(func => func.toLowerCase().startsWith(lowerInput))
        .slice(0, 5);
}

/**
 * Determines whether the cursor position inside a text input is currently within brackets [].
 * Checks for unmatched opening bracket '[' before the cursor without a closing bracket ']'.
 * @memberof module:editor
 * @function
 * @param {string} text - The full text string in the input field.
 * @param {number} cursorPos - The cursor position index in the text.
 * @returns {boolean} True if the cursor is inside unmatched brackets, false otherwise.
 */
function isCursorInsideBrackets(text, cursorPos) {
    const before = text.slice(0, cursorPos);
    const open = before.lastIndexOf("[");
    const close = before.lastIndexOf("]");
    return open > close; // True if last unmatched bracket is open
}

/**
 * Returns the top 5 matching GoJS element labels for autocomplete suggestions.
 * If fragment is empty, returns the first 5 default labels.
 * @memberof module:editor
 * @function
 * @param {string} fragment - The partial text input to match against.
 * @returns {string[]} Array of suggested GoJS element labels matching the fragment.
 */
function getTopBracketMatches(fragment) {
    const lower = fragment.toLowerCase();

    if (fragment === "") {
        // Show first 5 elements in creation order
        return GOJS_ELEMENT_LABELS.slice(0, 5);
    }

    return GOJS_ELEMENT_LABELS
        .filter(label => label.toLowerCase().startsWith(lower))
        .slice(0, 5); // best 5 matches
}


/**
 * Sets up autocomplete functionality for all equation input fields in the equation table body.
 * Handles showing suggestions on input, keyboard navigation, selection insertion,
 * and closing the autocomplete dropdown on blur or outside clicks.
 * @memberof module:editor
 * @function
 */

function setupAutocompleteForInputs() {
    const $tbody = $('#eqTableBody');
    const $tpopupbody = $('#equationEditorPopupContent');
    [$tbody, $tpopupbody].forEach($container => {
        $container.on('input', 'input[name="equation"]', function (e) {
            if (e.originalEvent && ["ArrowUp", "ArrowDown", "Tab"].includes(e.originalEvent.key)) return;
            showAutocomplete($(this));
        });

        $container.on('keydown', 'input[name="equation"]', function (e) {
            const $input = $(this);
            const dropdown = $('.autocomplete-list');
            const items = dropdown.find('.autocomplete-item');
            let selected = items.filter('.selected');

            if (e.key === 'ArrowDown') {
                e.preventDefault();
                if (selected.length === 0) {
                    items.first().addClass('selected');
                } else {
                    const next = selected.removeClass('selected').next();
                    (next.length ? next : items.first()).addClass('selected');
                }
                return;
            }

            if (e.key === 'ArrowUp') {
                e.preventDefault();
                if (selected.length === 0) {
                    items.last().addClass('selected');
                } else {
                    const prev = selected.removeClass('selected').prev();
                    (prev.length ? prev : items.last()).addClass('selected');
                }
                return;
            }

            if ((e.key === 'Tab' || e.key === 'Enter') && selected.length > 0) {
                e.preventDefault();
                e.stopPropagation();

                const cursorPos = $input[0].selectionStart;
                const fullText = $input.val();

                const isInBrackets = isCursorInsideBrackets(fullText, cursorPos);
                let before = fullText.slice(0, cursorPos);
                const after = fullText.slice(cursorPos);
                const replacement = selected.text();
                let updated, newCursor;

                if (isInBrackets) {
                    before = before.replace(/\[([^\[\]]*)$/, `[${replacement}`);
                    if (after.trim().startsWith("]")) {
                        updated = before + after;
                        newCursor = before.length;
                    } else {
                        updated = before + "]" + after;
                        newCursor = before.length + 1;
                    }
                } else {
                    const match = before.match(/(\w+)$/);
                    const currentFragment = match ? match[1] : "";
                    const fragmentStart = cursorPos - currentFragment.length;

                    const funcName = selected.text();
                    const withParens = funcName.endsWith("()") ? funcName : funcName + "()";

                    before = fullText.slice(0, fragmentStart);
                    updated = before + withParens + after;
                    newCursor = before.length + withParens.indexOf("()") + 1;
                }


                $input.val(updated);
                $input[0].setSelectionRange(newCursor, newCursor);
                $('.autocomplete-list').remove();

            }
        });


        $container.on('blur', 'input[name="equation"]', function () {
            setTimeout(() => {
                if (!$(':hover').hasClass('autocomplete-item')) {
                    $('.autocomplete-list').remove();
                }
            }, 150);
        });
    })
    $(document).on('mousedown', function (e) {
        if (!$(e.target).closest('.autocomplete-list, input[name="equation"]').length) {
            $('.autocomplete-list').remove();
        }
    });
}

/**
 * Shows an autocomplete dropdown for the given jQuery input element.
 * Detects the current cursor position and extracts the relevant fragment
 * either inside brackets [] or as a word to suggest completions.
 * Inserts the selected autocomplete item into the input field on click.
 * @memberof module:editor
 * @function
 * @param {JQuery} $input - jQuery-wrapped input element to show autocomplete for.
 */

function showAutocomplete($input) {
    const cursorPos = $input[0].selectionStart;
    const fullText = $input.val();

    const isInBrackets = isCursorInsideBrackets(fullText, cursorPos);

    let currentFragment = "";
    if (isInBrackets) {
        const match = fullText.slice(0, cursorPos).match(/\[([^\[\]]*)$/);
        currentFragment = match ? match[1] : "";
    } else {
        const match = fullText.slice(0, cursorPos).match(/(?:^|\W)(\w+)$/);
        currentFragment = match ? match[1] : "";
    }

    $('.autocomplete-list').remove();

    if (!currentFragment && !isInBrackets) return;

    const matches = isInBrackets ? getTopBracketMatches(currentFragment) : getTopMathMatches(currentFragment);

    if (matches.length === 0) return;

    const dropdown = $('<div class="autocomplete-list"></div>');
    matches.forEach(match => {
        const item = $('<div class="autocomplete-item"></div>').text(match);
        item.on('mousedown', function (e) {
            e.preventDefault();

            let before = fullText.slice(0, cursorPos);
            let after = fullText.slice(cursorPos);
            let updated, newCursor;

            if (isInBrackets) {
                before = before.replace(/\[([^\[\]]*)$/, `[${match}`);
                if (after.trim().startsWith("]")) {
                    updated = before + after;
                    newCursor = before.length;
                } else {
                    updated = before + "]" + after;
                    newCursor = before.length + 1;
                }

            } else {
                const funcName = match;
                const withParens = funcName.endsWith("()") ? funcName : funcName + "()";
                before = before.replace(/(\w+)$/, withParens);
                updated = before + after;
                newCursor = before.length - 1;
            }


            $input.val(updated);
            $input[0].setSelectionRange(newCursor, newCursor);
            $('.autocomplete-list').remove();
        });
        dropdown.append(item);
    });

    const offset = $input.offset();
    dropdown.css({
        position: "absolute", top: offset.top + $input.outerHeight(), left: offset.left, width: $input.outerWidth()
    });

    $('body').append(dropdown);

    setTimeout(() => {
        const firstItem = dropdown.find('.autocomplete-item').first();
        if (firstItem.length) {
            $('.autocomplete-item').removeClass('selected');
            firstItem.addClass('selected');
        }
    }, 0);
}


/**
 * Saves the given GoJS diagram as a PNG image file with optional margin.
 * Uses the diagram's makeImageData API to get image Blob and triggers a download.
 * @memberof module:editor
 * @function
 * @param {go.Diagram} diagram - The GoJS diagram instance to export.
 * @param {string} [filename="diagram.png"] - The filename to save as.
 * @param {number} [margin=15] - Margin in pixels around the diagram in the exported image.
 */

function saveDiagramAsPng(diagram, filename = "diagram.png", margin = 15) {
    diagram.makeImageData({
        background: "white", scale: 1, padding: margin,
        returnType: "blob", callback: function (blob) {
            const url = URL.createObjectURL(blob);
            const a = document.createElement("a");
            a.style.display = "none";
            a.href = url;
            a.download = filename;
            document.body.appendChild(a);
            a.click();
            document.body.removeChild(a);
            URL.revokeObjectURL(url);
        }
    });
}

/**
 * Saves the given GoJS diagram as a JPG image file with optional margin.
 * Uses the diagram's makeImageData API to get image Blob and triggers a download.
 * @memberof module:editor
 * @function
 * @param {go.Diagram} diagram - The GoJS diagram instance to export.
 * @param {string} [filename="diagram.jpg"] - The filename to save as.
 * @param {number} [margin=15] - Margin in pixels around the diagram in the exported image.
 */
function saveDiagramAsJpg(diagram, filename = "diagram.jpg", margin = 15) {
    diagram.makeImageData({
        background: "white", scale: 1, padding: margin,
        returnType: "blob", callback: function (blob) {
            const url = URL.createObjectURL(blob);
            const a = document.createElement("a");
            a.style.display = "none";
            a.href = url;
            a.download = filename;
            document.body.appendChild(a);
            a.click();
            document.body.removeChild(a);
            URL.revokeObjectURL(url);
        }
    });
}

/**
 * Saves the given GoJS diagram as a TIFF image file with optional margin.
 * Uses the diagram's makeImageData API to get image Blob and triggers a download.
 * @memberof module:editor
 * @function
 * @param {go.Diagram} diagram - The GoJS diagram instance to export.
 * @param {string} [filename="diagram.tiff"] - The filename to save as.
 * @param {number} [margin=15] - Margin in pixels around the diagram in the exported image.
 */
function saveDiagramAsTiff(diagram, filename = "diagram.tiff", margin = 15) {
    diagram.makeImageData({
        background: "white", scale: 1, padding: margin,
        returnType: "blob", callback: function (blob) {
            const url = URL.createObjectURL(blob);
            const a = document.createElement("a");
            a.style.display = "none";
            a.href = url;
            a.download = filename;
            document.body.appendChild(a);
            a.click();
            document.body.removeChild(a);
            URL.revokeObjectURL(url);
        }
    });
}


/**
 * Event listener for the "Download Image" button.
 * Reads user-selected export format and margin, and triggers the appropriate
 * diagram image export function.
 * Updates export and save status flags accordingly.
 * @memberof module:editor
 * @function
 */
document.getElementById("downloadImageButton").addEventListener("click", function () {
    const type = document.getElementById("fileSelect").value;
    const marginInput = parseInt(document.getElementById("imageMargin").value);
    const margin = isNaN(marginInput) ? 15 : marginInput;
    const filename = (document.getElementById("model_name").value || "diagram").trim();

    if (!myDiagram) {
        alert("Diagram not initialized.");
        return;
    }

    switch (type) {
        case ".png":
            saveDiagramAsPng(myDiagram, filename + ".png", margin);
            break;
        case ".jpg":
            saveDiagramAsJpg(myDiagram, filename + ".jpg", margin);
            break;
        case ".tiff":
            saveDiagramAsTiff(myDiagram, filename + ".tiff", margin);
            break;
        default:
            alert("Unsupported export format: " + type);
            return;
    }

    lastExportDate = new Date();
    hasExportedYet = true;
    unsavedEdits = false;
    updateSaveStatus();
});

/**
 * Initializes autocomplete functionality on all relevant input fields
 * when the document is ready.
 * @memberof module:editor
 * @function
 */
$(document).ready(() => {
    setupAutocompleteForInputs();
});

/**
 * Returns the default color string (hex) for a given diagram element type.
 * Used for setting default node/link colors on creation.
 * @memberof module:editor
 * @function
 * @param {string} type - The element type (e.g., "stock", "variable", "valve", "flow", "influence").
 * @returns {string} The corresponding hex color code.
 */
function getDefaultColor(type) {
    switch (type) {
        case "stock":
            return "#f0f0f0";
        case "variable":
            return "#f0f0f0";
        case "valve":
            return "#3489eb";
        case "flow":
            return "#3489eb";
        case "influence":
            return "#e3680e";
        default:
            return "#f0f0f0";
    }
}

/**
 * Sets up localStorage persistence for the diagram.
 * Loads saved diagram model from localStorage if present.
 * Registers an event listener on window unload to save the current model back to localStorage.
 * @memberof module:editor
 * @function
 * @param {go.Diagram} diagram - The GoJS diagram instance to persist.
 */
function setupLocalStoragePersistence(diagram) {
    const savedModel = localStorage.getItem("model");
    if (savedModel) {
        try {
            myDiagram.model = go.Model.fromJson(savedModel);
            updateTable(true);
            loadTableToDiagram();
        } catch (e) {
            console.error("Failed to parse saved diagram model:", e);
        }
    }

    window.addEventListener("beforeunload", () => {
        loadTableToDiagram();
        const json = myDiagram.model.toJson();
        localStorage.setItem("model", json);
    });
}

const modelNameInput = document.getElementById('model_name');

const savedName = localStorage.getItem('model_name');
if (savedName) {
    modelNameInput.value = savedName;
}

modelNameInput.addEventListener('input', () => {
    localStorage.setItem('model_name', modelNameInput.value);
});<|MERGE_RESOLUTION|>--- conflicted
+++ resolved
@@ -421,7 +421,6 @@
 
     const $ = go.GraphObject.make;
 
-<<<<<<< HEAD
     /**
      * Returns a shared style array for GoJS node definitions.
      *
@@ -435,8 +434,6 @@
      * const stockNode = $(go.Node, nodeStyle(), ...);
      */
 
-=======
->>>>>>> 3eb0a185
     function nodeStyle() {
         return [{
             type: go.Panel.Spot,
@@ -723,7 +720,6 @@
             return order[a.category] - order[b.category];
         });
 
-<<<<<<< HEAD
     /**
      * Handles finalizing the renaming of a node label in the equation table.
      *
@@ -736,8 +732,6 @@
      * @this {HTMLInputElement} The input field that triggered the event.
      */
 
-=======
->>>>>>> 3eb0a185
     function finalizeRename() {
         const $input = $(this);
         const oldName = $input.data('oldName');
