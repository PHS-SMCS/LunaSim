<!DOCTYPE html>
<html lang="en">

<head>
  <meta id="vp" name="viewport" content="width=device-width">
  <script>
    // set the viewport width to no less than minimum
    window.onload = function () {
      if (screen.width < 450) {
        var mvp = document.getElementById('vp');
        mvp.setAttribute('content', 'minimum-scale=1,width=450');
      }
    }
  </script>
  <link rel="stylesheet" href="simulation.css">
</head>

<!-- Until stylesheet link is fixed -->
<style>
  .tabs {
    display: inline-block;
    border: none;
    height: 42px;
    background-color: #35829fff;
  }

  .tabs button {
    background-color: #176481ff;
    height: 100%;
    border: none;
    padding: 10px 14px;
    font-weight: bold;
    color: white;
    font-size: min(20px, 2.8vw);
    margin: 0px;
  }

  .tabs button:hover {
    font-weight: normal;
  }

  .tabs button.active {
    background-color: #35829fff;
  }

  .tabContent {
    background-color: #35829fff;
    width: 100%;
    height: 400px;
    position: relative;
    top: 26px;
    padding-bottom: 20px;
  }

  .tools {
    display: block;
    width: 12%;
    height: 385px;
    position: relative;
    left: 20px;
    top: 15px;
    border: none;
  }

  .tools button {
    background-color: white;
    border: 1px solid black;
    width: 100%;
    height: 55px;
    overflow-wrap: anywhere;
    overflow-y: hidden;
    font-size: min(16px, 2.2vw);
  }

  .tools button:hover {
    background-color: #ddd;
    transition: background-color 0.6s;
  }

  .tools button.active {
    background-color: #ccc;
  }

  .action {
    position: absolute;
    right: 10px;
    top: 90px;
  }

  .action button {
    padding: 5px;
    background-color: white;
    border: 1px solid black;
    border-radius: 5px;
    font-size: min(16px, 2.2vw);
    transition: background-color 0.6s;
  }

  .action button:hover {
    background-color: #ddd;
  }

  .cells {
    background-color: white;
    border: 1px solid black;
    width: 43vw;
    height: 385px;
    position: absolute;
    top: 15px;
  }
</style>
  
<body>
  <script src="https://unpkg.com/gojs@2.3.3/release/go.js"></script>
  <script src="https://code.jquery.com/jquery-1.11.0.min.js"></script>
  <div id="allSampleContent" class="p-4 w-full">
    <script src="https://unpkg.com/gojs@2.3.3/extensions/Figures.js"></script>
    <script src="https://unpkg.com/gojs@2.3.3/extensions/NodeLabelDraggingTool.js"></script>
    <script id="code" type="module" src="editor.js"></script>
    <script id="code2" type="module" src="translator.js"></script>
    <script id="code3" type="module" src="engine.js">
    </script>
    <div id="sample">
      <div id="header" style="height: 30px; width: 100%; border: none; background-color: inherit; margin: 10px;">
        <p style="font-size: min(50px, 20vw); font-weight: bold; text-align: center; position: relative; bottom: 40px;"><img src="img/lunaLogo.png" alt="Logo" style="margin: 0px 2vw; height: 10vh;">LunaSim</p>
      </div>
      <div id="nav" style="width: 100%; height: 15px;">
        <div class="tabs">
          <button class="tablinks" id="defaultOpen">Modal View</button>
          <button class="tablinks" id="secondaryOpen">Charts/Tables</button>
        </div>
        <div class="action">
          <button id="saveButton">Save</button>
          <button id="runButton">Run</button>
          <button id="loadButton">Load</button>
          <button id="exportButton">Export</button>
          <button id="helpButton">Help</button>
        </div>
      </div>
      <div class="tabContent" id="modalView">
        <div class="tools">
          <button id="pointer_button" class="pointer_selected tool">Pointer</button>
          <button id="stock_button" class="node_normal tool">Stock</button>
          <button id="cloud_button" class="node_normal tool">Cloud</button>
          <button id="variable_button" class="node_normal tool">Variable</button>
          <button id="flow_button" class="link_normal tool">Flow</button>
          <button id="influence_button" class="link_normal tool">Influence</button>
          <button id="ghost_button" class="ghost_selected tool">Ghost</button>
        </div>
        <div id="myDiagram"
          style="width: 82%; height: 91.2%; border: 1px solid black; background-color: white; position: absolute; right: 20px; top: 15px;">
          <canvas tabindex="0"
            style="position: absolute; top: 0px; left: 0px; z-index: 2; user-select: none; touch-action: none; width: 598px; height: 498px;"
            width="598" height="498">This text is displayed if your browser does not support the Canvas HTML
            element.</canvas>
        </div>
      </div>
      <script>
      </script>
      <div class="tabContent" id="chartsTables">
        <div class="cells" id="cell_1" style="left: 20px;"></div>
        <div class="cells" id="cell_2" style="right: 20px;"></div>
      </div>
      <div
<<<<<<< HEAD
        style="border: 1px solid black; width: 100%; height: 200px; overflow: scroll; position: relative; top: 40px; font-size: min(18px, 2.8vw);">
=======
        style="border: 1px solid black; width: 100%; overflow: scroll; position: relative; top: 40px; font-size: min(18px, 2.8vw);">
>>>>>>> acb17862
        <div id="eqEditor"></div>
        <table id="eqTable" class="eqTable">
          <tr>
            <th>Type</th>
            <th>Variable</th>
            <th>Equation</th>
            <th>Nonnegative/Uniflow?</th>
          </tr>
          <tbody id="eqTableBody">
          </tbody>
        </table>
      <div style="border: 1px solid black; display: none;">
        <div id="modelConfig"></div>
        <table id="modelConfigTable" class="modelConfigTable">
          <tr>
            <th>Start Time</th>
            <th><input id="startTime" style="width:100%; height:20px"></input></th>
          </tr>
          <tr>
            <th>End Time</th>
            <th><input id="endTime" style="width:100%; height:20px"></input></th>
          </tr>
          <tr>
            <th>dt</th>
            <th><input id="dt" style="width:100%; height:20px"></input></th>
          </tr>
          <tr>
            <th>Integration Method</th>
            <th><select id="integrationMethod" style="width:100%; height:20px">
                <option value="rk4">Runge-Kutta 4</option>
                <option value="euler">Euler</option>
              </select></th>
          </tr>
        </table>
      </div>
      <p class="text-xs" style="position:relative; top: 30px;">GoJS version 2.3.3. Copyright 1998-2023 by Northwoods
        Software.</p>
      <textarea id="mySavedModel" style="width:100%; height:400px; visibility: hidden;">{ "class": "go.GraphLinksModel",
  "linkLabelKeysProperty": "labelKeys",
  "nodeDataArray": [
{"key":"grass", "category":"stock", "label":"Grass", "loc":"30 220", "label_offset":"0.5 0.5 0 30"},
{"key":"cloud1", "category":"cloud", "loc":"200 220"},
{"key":"sheep", "category":"stock", "label":"Sheep", "loc":"30 20","label_offset":"0.5 0.5 0 -30"},
{"key":"cloud2", "category":"cloud", "loc":"200 20"},
{"key":"cloud3", "category":"cloud", "loc":"-150 220"},
{"key":"grass_loss", "category":"valve", "label":"grass_loss","label_offset":"0.5 0.5 0 20" },
{"key":"grazing", "category":"valve", "label":"grazing","label_offset":"0.5 0.5 45 0" },
{"key":"growth", "category":"valve", "label":"growth","label_offset":"0.5 0.5 0 20" },
{"key":"sheep_loss", "category":"valve",  "label":"sheep_loss","label_offset":"0.5 0.5 0 20" },
{"key":"k1", "category":"variable",  "label":"good weather", "loc": "-80 100"},
{"key":"k2", "category":"variable",  "label":"bad weather", "loc": "100 150"},
{"key":"k3", "category":"variable",  "label":"wolves", "loc": "150 -40"}
  ],
  "linkDataArray": [
{"from":"grass", "to":"cloud1", "category":"flow", "labelKeys":[ "grass_loss" ]},
{"from":"sheep", "to":"cloud2", "category":"flow", "labelKeys":[ "sheep_loss" ]},
{"from":"grass", "to":"sheep", "category":"flow", "labelKeys":[ "grazing" ]},
{"from":"cloud3", "to":"grass", "category":"flow", "labelKeys":[ "growth" ]},
{"from":"grass", "to":"grass_loss", "category":"influence"},
{"from":"sheep", "to":"sheep_loss", "category":"influence"},
{"from":"grass", "to":"growth", "category":"influence"},
{"from":"grass", "to":"grazing", "category":"influence"},
{"from":"sheep", "to":"grazing", "category":"influence"},
{"from":"k1", "to":"growth", "category":"influence"},
{"from":"k1", "to":"grazing", "category":"influence"},
{"from":"k2", "to":"grass_loss", "category":"influence"},
{"from":"k3", "to":"sheep_loss", "category":"influence"}
  ]
}
      </textarea>
    </div>
</body>

</html><|MERGE_RESOLUTION|>--- conflicted
+++ resolved
@@ -162,11 +162,7 @@
         <div class="cells" id="cell_2" style="right: 20px;"></div>
       </div>
       <div
-<<<<<<< HEAD
         style="border: 1px solid black; width: 100%; height: 200px; overflow: scroll; position: relative; top: 40px; font-size: min(18px, 2.8vw);">
-=======
-        style="border: 1px solid black; width: 100%; overflow: scroll; position: relative; top: 40px; font-size: min(18px, 2.8vw);">
->>>>>>> acb17862
         <div id="eqEditor"></div>
         <table id="eqTable" class="eqTable">
           <tr>
@@ -239,5 +235,4 @@
       </textarea>
     </div>
 </body>
-
 </html>